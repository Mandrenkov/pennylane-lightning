--- conflicted
+++ resolved
@@ -28,12 +28,7 @@
 const double SQRT2INV = 0.7071067811865475;
 
 
-<<<<<<< HEAD
-vector<int> calc_perm(vector<int> w, int qubits) {
-    vector<int> perm = w;
-=======
 vector<int> calc_perm(vector<int> perm, int qubits) {
->>>>>>> 2ddee7e4
     for (int j = 0; j < qubits; j++) {
         if (count(perm.begin(), perm.end(), j) == 0) {
         perm.push_back(j);
@@ -43,21 +38,7 @@
 }
 
 
-<<<<<<< HEAD
-vector<int> cal_inv_perm(vector<int> perm) {
-    vector<int> inv_perm;
-    for (int j = perm.size() - 1; j >= 0; j--) {
-        int arg = find(perm.begin(), perm.end(), j)[0];
-        inv_perm.push_back(arg);
-    }
-    return inv_perm;
-}
-
-
-Gate_1q get_gate_1q(string gate_name, vector<float> params) {
-=======
 Gate_1q get_gate_1q(const string &gate_name, const vector<float> &params) {
->>>>>>> 2ddee7e4
     Gate_1q op;
     if (gate_name == "Identity") {
         op = Identity();
@@ -89,21 +70,14 @@
     if (gate_name == "RZ") {
         op = RZ(params[0]);
     }
-<<<<<<< HEAD
-=======
     if (gate_name == "Rot") {
         op = Rot(params[0], params[1], params[2]);
     }
->>>>>>> 2ddee7e4
     return op;
 }
 
 
-<<<<<<< HEAD
-Gate_2q get_gate_2q(string gate_name, vector<float> params) {
-=======
 Gate_2q get_gate_2q(const string &gate_name, const vector<float> &params) {
->>>>>>> 2ddee7e4
     Gate_2q op;
     if (gate_name == "CNOT") {
         op = CNOT();
@@ -130,7 +104,6 @@
         State_2q tensor_contracted;
         Gate_1q op_1q;
         Gate_2q op_2q;
-<<<<<<< HEAD
 
         Pairs_1q pairs_1q = {Pairs(1, w[0])};
         Pairs_2q pairs_2q = {Pairs(2, w[0]), Pairs(3, w[1])};
@@ -145,23 +118,6 @@
         }
 
         auto perm = calc_perm(w, qubits);
-        auto inv_perm = cal_inv_perm(perm); // apparently we don't need this
-=======
-
-        Pairs_1q pairs_1q = {Pairs(1, w[0])};
-        Pairs_2q pairs_2q = {Pairs(2, w[0]), Pairs(3, w[1])};
-
-        if (w.size() == 1) {
-            op_1q = get_gate_1q(op_string, p);
-            tensor_contracted = op_1q.contract(evolved_tensor, pairs_1q);
-        }
-        if (w.size() == 2) {
-            op_2q = get_gate_2q(op_string, p);
-            tensor_contracted = op_2q.contract(evolved_tensor, pairs_2q);
-        }
-
-        auto perm = calc_perm(w, qubits);
->>>>>>> 2ddee7e4
         evolved_tensor = tensor_contracted.shuffle(perm);
     }
 
