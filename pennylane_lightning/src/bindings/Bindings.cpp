--- conflicted
+++ resolved
@@ -291,9 +291,7 @@
                          return py::array_t<ParamT>(py::cast(fn(jd)));
                      });
              });
-<<<<<<< HEAD
      */
-=======
 
     //***********************************************************************//
     //                              Measures
@@ -335,7 +333,6 @@
                        const std::vector<size_t> &wires) {
             return M.var(operation, wires);
         });
->>>>>>> 0c2f64fc
 }
 
 /**
@@ -372,7 +369,6 @@
               &Gates::getIndicesAfterExclusion),
           "Get statevector indices for gate application");
 
-<<<<<<< HEAD
     /* Algorithms submodule */
     py::module_ alg_submodule = 
         m.def_submodule("adjoint_diff", 
@@ -380,13 +376,12 @@
 
     registerAlgorithms<float, float>(alg_submodule);
     registerAlgorithms<double, double>(alg_submodule);
-=======
+
     /* Add compile info */
     m.def("compile_info", &getCompileInfo, "Compiled binary information.");
 
     /* Add runtime info */
     m.def("runtime_info", &getRuntimeInfo, "Runtime information.");
->>>>>>> 0c2f64fc
 
     /* Add EXPORTED_KERNELS */
     std::vector<std::pair<std::string, std::string>> exported_kernel_ops;
@@ -405,16 +400,9 @@
 
     /* Add DEFAULT_KERNEL_FOR_OPS */
     std::map<std::string, std::string> default_kernel_ops_map;
-<<<<<<< HEAD
     for (const auto &[gate_op, name] : Constant::gate_names) {
         const auto kernel = lookup(Constant::default_kernel_for_gates, gate_op);
         const auto kernel_name = lookup(kernel_id_name_pairs, kernel);
-=======
-    for (const auto &[gate_op, name] : Gates::Constant::gate_names) {
-        const auto kernel =
-            lookup(Gates::Constant::default_kernel_for_gates, gate_op);
-        const auto kernel_name = Util::lookup(kernel_id_name_pairs, kernel);
->>>>>>> 0c2f64fc
         default_kernel_ops_map.emplace(std::string(name), kernel_name);
     }
     m.attr("DEFAULT_KERNEL_FOR_OPS") = py::cast(default_kernel_ops_map);
