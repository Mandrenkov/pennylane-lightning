// Copyright 2021 Xanadu Quantum Technologies Inc.

// Licensed under the Apache License, Version 2.0 (the "License");
// you may not use this file except in compliance with the License.
// You may obtain a copy of the License at

//     http://www.apache.org/licenses/LICENSE-2.0

// Unless required by applicable law or agreed to in writing, software
// distributed under the License is distributed on an "AS IS" BASIS,
// WITHOUT WARRANTIES OR CONDITIONS OF ANY KIND, either express or implied.
// See the License for the specific language governing permissions and
// limitations under the License.
#include <set>
#include <cmath>

#include "Apply.hpp"
#include "Gates.hpp"
#include "StateVector.hpp"
#include "Util.hpp"

using std::set;
using std::string;
using std::unique_ptr;
using std::vector;

vector<unsigned int> Pennylane::getIndicesAfterExclusion(const vector<unsigned int>& indicesToExclude, const unsigned int qubits) {
    set<unsigned int> indices;
    for (unsigned int i = 0; i < qubits; i++) {
        indices.insert(indices.end(), i);
    }
    for (const unsigned int& excludedIndex : indicesToExclude) {
        indices.erase(excludedIndex);
    }
    return vector<unsigned int>(indices.begin(), indices.end());
}

vector<size_t> Pennylane::generateBitPatterns(const vector<unsigned int>& qubitIndices, const unsigned int qubits) {
    vector<size_t> indices;
    indices.reserve(exp2(qubitIndices.size()));
    indices.push_back(0);
    for (int i = qubitIndices.size() - 1; i >= 0; i--) {
        size_t value = maxDecimalForQubit(qubitIndices[i], qubits);
        size_t currentSize = indices.size();
        for (size_t j = 0; j < currentSize; j++) {
            indices.push_back(indices[j] + value);
        }
    }
    return indices;
}

vector<CplxType> calculateInverse(const vector<CplxType>& matrix) {
    vector<CplxType> matInv(matrix.size);
    int matSize = std::sqrt(matrix.size);

    int idxStart = 0;
    int idx = 0;
    for (matIt = matrix.begin(); matIt = matrix.end(); ++matIt) {
        matInv[idx] = std::conj(matIt);

        idx += matSize;
        if (idx > matrix.size) {
            idxStart += 1;
            idx = idxStart;
        }

    }
    return matInv;
}

void Pennylane::constructAndApplyOperation(
    StateVector& state,
    const string& opLabel,
    const vector<unsigned int>& opWires,
    const vector<double>& opParams,
    const unsigned int qubits,
    const bool& inverse = false
) {
    unique_ptr<AbstractGate> gate = constructGate(opLabel, opParams);
    if (gate->numQubits != opWires.size())
        throw std::invalid_argument(string("The gate of type ") + opLabel + " requires " + std::to_string(gate->numQubits) + " wires, but " + std::to_string(opWires.size()) + " were supplied");
<<<<<<< HEAD

    const vector<CplxType>& matrix = gate->asMatrix();

    if (inverse == true) {
        vector<CplxType> matInv = calculateInverse(matrix);
        applyUnitary(state, matInv, opWires, qubits);
    } else {
        applyUnitary(state, matrix, opWires, qubits);
    }
}

void Pennylane::applyUnitary(
    StateVector& state,
    const vector<CplxType>& matrix,
    const vector<unsigned int>& opWires,
    const unsigned int qubits
) {
=======
    
>>>>>>> 19a655c6
    vector<size_t> internalIndices = generateBitPatterns(opWires, qubits);

    vector<unsigned int> externalWires = getIndicesAfterExclusion(opWires, qubits);
    vector<size_t> externalIndices = generateBitPatterns(externalWires, qubits);

    gate->applyKernel(state, internalIndices, externalIndices);
}

void Pennylane::apply(
    StateVector& state,
    const vector<string>& ops,
    const vector<vector<unsigned int>>& wires,
    const vector<vector<double>>& params,
    const unsigned int qubits
) {
    if (qubits <= 0)
        throw std::invalid_argument("Must specify one or more qubits");

    size_t expectedLength = exp2(qubits);
    if (state.length != expectedLength)
        throw std::invalid_argument(string("Input state vector length (") + std::to_string(state.length) + ") does not match the given number of qubits " + std::to_string(qubits));

    size_t numOperations = ops.size();
    if (numOperations != wires.size() || numOperations != params.size())
        throw std::invalid_argument("Invalid arguments: number of operations, wires, and parameters must all be equal");

    for (int i = 0; i < numOperations; i++) {
        constructAndApplyOperation(state, ops[i], wires[i], params[i], qubits);
    }

<<<<<<< HEAD
}

vector<double> Pennylane::adjointJacobian(
    pybind11::array_t<CplxType>& phiNumpyArray,
    const vector<string>& observables,
    const vector<vector<unsigned int>>& obsWires,
    const vector<vector<double>>& obsParams,
    const vector<string>& operations,
    const vector<vector<unsigned int>>& opWires,
    const vector<vector<double>>& opParams,
    const vector<int>& trainableParams,
    int paramNumber
) {
    vector<StateVector> lambdas;
    StateVector phi = StateVector::create(&phiNumpyArray);
    size_t numOperations = operations.size();
    size_t numObservables = observables.size();
    size_t trainableParamNumber = trainableParams.size() - 1;

    for (int i = 0; i < numObservables; i++) {
        StateVector state = phi;
        Pennylane:constructAndApplyOperation(
            state,
            observables[i],
            obsWires[i],
            obsParams[i],
            obsWires[i]
        );
        lambdas.push_back(state);
    }

    for (auto opIt = operations.rbegin(); opIt != operations.rend(); ++opIt) {
        int i = std::distance(opIt, v.begin());

        if ((*opIt != "QubitStateVector") && (*opIt != "BasisState")) {
            Pennylane:constructAndApplyOperation(
                phi,
                *opIt,
                opWires[i],
                opParams[i],
                opWires[i]
            );

            if (paramNumber in trainableParams) {
                // d_op_matrix = ...
                // mu = applyUnitary(state, matInv, opWires, qubits)

                // calculate jacColumn
                trainableParamNumber--;
            }
            paramNumber--;

            for (auto lamIt = lambdas.begin(); lamIt != lambdas.end(); ++lamIt) {
                StateVector state = *lamIt;
                int j = std::distance(lamIt, v.begin());
                useInverse = true;

                Pennylane:constructAndApplyOperation(
                state,
                *opIt,
                opWires[i],
                opParams[i],
                opWires[i],
                useInverse
            );
            lambdas[j] = state;
            }

        }

    }

    return jac;
}


PYBIND11_MODULE(lightning_qubit_ops, m)
{
    m.doc() = "lightning.qubit methods for gate application and adjoint differentiation";
    m.def("apply", Pennylane::apply, "lightning.qubit apply() method");
    m.def("adjoint_jacobian", Pennylane::adjointJacobian, "lightning.qubit adjoint_jacobian() method");
=======
>>>>>>> 19a655c6
}<|MERGE_RESOLUTION|>--- conflicted
+++ resolved
@@ -79,27 +79,7 @@
     unique_ptr<AbstractGate> gate = constructGate(opLabel, opParams);
     if (gate->numQubits != opWires.size())
         throw std::invalid_argument(string("The gate of type ") + opLabel + " requires " + std::to_string(gate->numQubits) + " wires, but " + std::to_string(opWires.size()) + " were supplied");
-<<<<<<< HEAD
 
-    const vector<CplxType>& matrix = gate->asMatrix();
-
-    if (inverse == true) {
-        vector<CplxType> matInv = calculateInverse(matrix);
-        applyUnitary(state, matInv, opWires, qubits);
-    } else {
-        applyUnitary(state, matrix, opWires, qubits);
-    }
-}
-
-void Pennylane::applyUnitary(
-    StateVector& state,
-    const vector<CplxType>& matrix,
-    const vector<unsigned int>& opWires,
-    const unsigned int qubits
-) {
-=======
-    
->>>>>>> 19a655c6
     vector<size_t> internalIndices = generateBitPatterns(opWires, qubits);
 
     vector<unsigned int> externalWires = getIndicesAfterExclusion(opWires, qubits);
@@ -130,7 +110,6 @@
         constructAndApplyOperation(state, ops[i], wires[i], params[i], qubits);
     }
 
-<<<<<<< HEAD
 }
 
 vector<double> Pennylane::adjointJacobian(
@@ -212,6 +191,4 @@
     m.doc() = "lightning.qubit methods for gate application and adjoint differentiation";
     m.def("apply", Pennylane::apply, "lightning.qubit apply() method");
     m.def("adjoint_jacobian", Pennylane::adjointJacobian, "lightning.qubit adjoint_jacobian() method");
-=======
->>>>>>> 19a655c6
 }