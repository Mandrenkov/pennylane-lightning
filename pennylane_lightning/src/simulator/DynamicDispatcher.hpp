--- conflicted
+++ resolved
@@ -56,21 +56,13 @@
  */
 template <class PrecisionT, class ParamT> struct RegisterBeforeMain;
 
-<<<<<<< HEAD
 /// @cond DEV
 template <> struct RegisterBeforeMain<float, float> {
-=======
-template <> struct registerBeforeMain<float, float> {
->>>>>>> 4c144211
     const static inline int dummy =
         Internal::registerAllAvailableKernels<float, float>();
 };
 
-<<<<<<< HEAD
 template <> struct RegisterBeforeMain<double, double> {
-=======
-template <> struct registerBeforeMain<double, double> {
->>>>>>> 4c144211
     const static inline int dummy =
         Internal::registerAllAvailableKernels<double, double>();
 };
