<<<<<<< HEAD
=======
#include <algorithm>
#include <complex>
#include <memory>
#include <random>
#include <string>
#include <type_traits>
#include <vector>

>>>>>>> 4c144211
#include "Constant.hpp"
#include "ConstantUtil.hpp"
#include "Error.hpp"
#include "GateOperation.hpp"
#include "LinearAlgebra.hpp"
#include "Macros.hpp"
#include "Memory.hpp"
#include "TestKernels.hpp"
#include "Util.hpp"

#include <catch2/catch.hpp>

<<<<<<< HEAD
#include <algorithm>
#include <complex>
#include <random>
#include <string>
#include <type_traits>
#include <vector>

=======
>>>>>>> 4c144211
namespace Pennylane {
template <class T, class Alloc = std::allocator<T>> struct PLApprox {
    const std::vector<T, Alloc> &comp_;

    explicit PLApprox(const std::vector<T, Alloc> &comp) : comp_{comp} {}

    Util::remove_complex_t<T> margin_{};
    Util::remove_complex_t<T> epsilon_ =
        std::numeric_limits<float>::epsilon() * 100;

    template <class AllocA>
    [[nodiscard]] bool compare(const std::vector<T, AllocA> &lhs) const {
        if (lhs.size() != comp_.size()) {
            return false;
        }

        for (size_t i = 0; i < lhs.size(); i++) {
            if constexpr (Util::is_complex_v<T>) {
                if (lhs[i].real() != Approx(comp_[i].real())
                                         .epsilon(epsilon_)
                                         .margin(margin_) ||
                    lhs[i].imag() != Approx(comp_[i].imag())
                                         .epsilon(epsilon_)
                                         .margin(margin_)) {
                    return false;
                }
            } else {
                if (lhs[i] !=
                    Approx(comp_[i]).epsilon(epsilon_).margin(margin_)) {
                    return false;
                }
            }
        }
        return true;
    }

    [[nodiscard]] std::string describe() const {
        std::ostringstream ss;
        ss << "is Approx to {";
        for (const auto &elt : comp_) {
            ss << elt << ", ";
        }
        ss << "}" << std::endl;
        return ss.str();
    }

    PLApprox &epsilon(Util::remove_complex_t<T> eps) {
        epsilon_ = eps;
        return *this;
    }
    PLApprox &margin(Util::remove_complex_t<T> m) {
        margin_ = m;
        return *this;
    }
};

/**
 * @brief Simple helper for PLApprox for the cases when the class template
 * deduction does not work well.
 */
template <typename T, class Alloc>
PLApprox<T, Alloc> approx(const std::vector<T, Alloc> &vec) {
    return PLApprox<T, Alloc>(vec);
}

template <typename T, class Alloc>
std::ostream &operator<<(std::ostream &os, const PLApprox<T, Alloc> &approx) {
    os << approx.describe();
    return os;
}
template <class T, class AllocA, class AllocB>
bool operator==(const std::vector<T, AllocA> &lhs,
                const PLApprox<T, AllocB> &rhs) {
    return rhs.compare(lhs);
}
template <class T, class AllocA, class AllocB>
bool operator!=(const std::vector<T, AllocA> &lhs,
                const PLApprox<T, AllocB> &rhs) {
    return !rhs.compare(lhs);
}

/**
 * @brief Utility function to compare complex statevector data.
 *
 * @tparam Data_t Floating point data-type.
 * @param data1 StateVector data 1.
 * @param data2 StateVector data 2.
 * @return true Data are approximately equal.
 * @return false Data are not approximately equal.
 */
template <class Data_t, class AllocA, class AllocB>
inline bool
isApproxEqual(const std::vector<Data_t, AllocA> &data1,
              const std::vector<Data_t, AllocB> &data2,
              const typename Data_t::value_type eps =
                  std::numeric_limits<typename Data_t::value_type>::epsilon() *
                  100) {
    return data1 == PLApprox<Data_t, AllocB>(data2).epsilon(eps);
}

/**
 * @brief Utility function to compare complex statevector data.
 *
 * @tparam Data_t Floating point data-type.
 * @param data1 StateVector data 1.
 * @param data2 StateVector data 2.
 * @return true Data are approximately equal.
 * @return false Data are not approximately equal.
 */
template <class Data_t>
inline bool
isApproxEqual(const Data_t &data1, const Data_t &data2,
              typename Data_t::value_type eps =
                  std::numeric_limits<typename Data_t::value_type>::epsilon() *
                  100) {
    return !(data1.real() != Approx(data2.real()).epsilon(eps) ||
             data1.imag() != Approx(data2.imag()).epsilon(eps));
}

template <typename T>
constexpr static auto test_allocator =
    Util::AlignedAllocator<T>{Util::common_alignment_v<T, TestKernels>};

template <typename T>
using TestVector = std::vector<T, Util::AlignedAllocator<T>>;

/**
 * @brief Multiplies every value in a dataset by a given complex scalar value.
 *
 * @tparam Data_t Precision of complex data type. Supports float and double
 * data.
 * @param data Data to be scaled.
 * @param scalar Scalar value.
 */
template <class Data_t, class Alloc>
void scaleVector(std::vector<std::complex<Data_t>, Alloc> &data,
                 std::complex<Data_t> scalar) {
    std::transform(
        data.begin(), data.end(), data.begin(),
        [scalar](const std::complex<Data_t> &c) { return c * scalar; });
}

/**
 * @brief Multiplies every value in a dataset by a given complex scalar value.
 *
 * @tparam Data_t Precision of complex data type. Supports float and double
 * data.
 * @param data Data to be scaled.
 * @param scalar Scalar value.
 */
template <class Data_t, class Alloc>
void scaleVector(std::vector<std::complex<Data_t>, Alloc> &data,
                 Data_t scalar) {
    std::transform(
        data.begin(), data.end(), data.begin(),
        [scalar](const std::complex<Data_t> &c) { return c * scalar; });
}

/**
 * @brief create |0>^N
 */
template <typename PrecisionT>
auto createZeroState(size_t num_qubits)
<<<<<<< HEAD
    -> TestVector<std::complex<PrecisionT>> {
    TestVector<std::complex<PrecisionT>> res(
        1U << num_qubits, {0.0, 0.0}, test_allocator<std::complex<PrecisionT>>);
=======
    -> std::vector<std::complex<PrecisionT>> {
    std::vector<std::complex<PrecisionT>> res(size_t{1U} << num_qubits,
                                              {0.0, 0.0});
>>>>>>> 4c144211
    res[0] = std::complex<PrecisionT>{1.0, 0.0};
    return res;
}

/**
 * @brief create |+>^N
 */
template <typename PrecisionT>
auto createPlusState(size_t num_qubits)
<<<<<<< HEAD
    -> TestVector<std::complex<PrecisionT>> {
    TestVector<std::complex<PrecisionT>> res(
        1U << num_qubits, {1.0, 0.0}, test_allocator<std::complex<PrecisionT>>);
=======
    -> std::vector<std::complex<PrecisionT>> {
    std::vector<std::complex<PrecisionT>> res(size_t{1U} << num_qubits,
                                              {1.0, 0.0});
>>>>>>> 4c144211
    for (auto &elt : res) {
        elt /= std::sqrt(1U << num_qubits);
    }
    return res;
}

/**
 * @brief create a random state
 */
template <typename PrecisionT, class RandomEngine>
auto createRandomState(RandomEngine &re, size_t num_qubits)
<<<<<<< HEAD
    -> TestVector<std::complex<PrecisionT>> {
    using Util::squaredNorm;

    TestVector<std::complex<PrecisionT>> res(
        static_cast<size_t>(1U) << num_qubits, {0.0, 0.0},
        test_allocator<std::complex<PrecisionT>>);
    std::uniform_real_distribution<PrecisionT> dist;
    for (size_t idx = 0; idx < (static_cast<size_t>(1U) << num_qubits); idx++) {
=======
    -> std::vector<std::complex<PrecisionT>> {
    std::vector<std::complex<PrecisionT>> res(size_t{1U} << num_qubits,
                                              {0.0, 0.0});
    std::uniform_real_distribution<PrecisionT> dist;
    for (size_t idx = 0; idx < (size_t{1U} << num_qubits); idx++) {
>>>>>>> 4c144211
        res[idx] = {dist(re), dist(re)};
    }

    scaleVector(res, std::complex<PrecisionT>{1.0, 0.0} /
                         std::sqrt(Util::squaredNorm(res.data(), res.size())));
    return res;
}

/**
 * @brief Create an arbitrary product state in X- or Z-basis.
 *
 * Example: createProductState("+01") will produce |+01> state.
 */
template <typename PrecisionT>
auto createProductState(std::string_view str)
    -> TestVector<std::complex<PrecisionT>> {
    using Pennylane::Util::INVSQRT2;
<<<<<<< HEAD
    TestVector<std::complex<PrecisionT>> st(
        test_allocator<std::complex<PrecisionT>>);
    st.resize(1U << str.length());
=======
    std::vector<std::complex<PrecisionT>> st;
    st.resize(size_t{1U} << str.length());
>>>>>>> 4c144211

    std::vector<PrecisionT> zero{1.0, 0.0};
    std::vector<PrecisionT> one{0.0, 1.0};

    std::vector<PrecisionT> plus{INVSQRT2<PrecisionT>(),
                                 INVSQRT2<PrecisionT>()};
    std::vector<PrecisionT> minus{INVSQRT2<PrecisionT>(),
                                  -INVSQRT2<PrecisionT>()};

    for (size_t k = 0; k < (size_t{1U} << str.length()); k++) {
        PrecisionT elt = 1.0;
        for (size_t n = 0; n < str.length(); n++) {
            char c = str[n];
            const size_t wire = str.length() - 1 - n;
            switch (c) {
            case '0':
                elt *= zero[(k >> wire) & 1U];
                break;
            case '1':
                elt *= one[(k >> wire) & 1U];
                break;
            case '+':
                elt *= plus[(k >> wire) & 1U];
                break;
            case '-':
                elt *= minus[(k >> wire) & 1U];
                break;
            default:
                PL_ABORT("Unknown character in the argument.");
            }
        }
        st[k] = elt;
    }
    return st;
}

inline auto createWires(Gates::GateOperation op, size_t num_qubits)
    -> std::vector<size_t> {
    if (Pennylane::Util::array_has_elt(Gates::Constant::multi_qubit_gates,
                                       op)) {
        std::vector<size_t> wires(num_qubits);
        std::iota(wires.begin(), wires.end(), 0);
        return wires;
    }
    switch (Pennylane::Util::lookup(Gates::Constant::gate_wires, op)) {
    case 1:
        return {0};
    case 2:
        return {0, 1};
    case 3:
        return {0, 1, 2};
    default:
        PL_ABORT("The number of wires for a given gate is unknown.");
    }
    return {};
}

template <class PrecisionT>
auto createParams(Gates::GateOperation op) -> std::vector<PrecisionT> {
    switch (Pennylane::Util::lookup(Gates::Constant::gate_num_params, op)) {
    case 0:
        return {};
    case 1:
<<<<<<< HEAD
        return {static_cast<PrecisionT>(0.312)};
    case 3:
        return {static_cast<PrecisionT>(0.128), static_cast<PrecisionT>(-0.563),
                static_cast<PrecisionT>(1.414)};
=======
        return {PrecisionT{0.312}};
    case 3:
        return {PrecisionT{0.128}, PrecisionT{-0.563}, PrecisionT{1.414}};
>>>>>>> 4c144211
    default:
        PL_ABORT("The number of parameters for a given gate is unknown.");
    }
    return {};
}

template <class PrecisionT> struct PrecisionToName;

template <> struct PrecisionToName<float> {
    constexpr static auto value = "float";
};
template <> struct PrecisionToName<double> {
    constexpr static auto value = "double";
};
} // namespace Pennylane<|MERGE_RESOLUTION|>--- conflicted
+++ resolved
@@ -1,14 +1,3 @@
-<<<<<<< HEAD
-=======
-#include <algorithm>
-#include <complex>
-#include <memory>
-#include <random>
-#include <string>
-#include <type_traits>
-#include <vector>
-
->>>>>>> 4c144211
 #include "Constant.hpp"
 #include "ConstantUtil.hpp"
 #include "Error.hpp"
@@ -21,7 +10,6 @@
 
 #include <catch2/catch.hpp>
 
-<<<<<<< HEAD
 #include <algorithm>
 #include <complex>
 #include <random>
@@ -29,8 +17,6 @@
 #include <type_traits>
 #include <vector>
 
-=======
->>>>>>> 4c144211
 namespace Pennylane {
 template <class T, class Alloc = std::allocator<T>> struct PLApprox {
     const std::vector<T, Alloc> &comp_;
@@ -194,15 +180,9 @@
  */
 template <typename PrecisionT>
 auto createZeroState(size_t num_qubits)
-<<<<<<< HEAD
     -> TestVector<std::complex<PrecisionT>> {
     TestVector<std::complex<PrecisionT>> res(
         1U << num_qubits, {0.0, 0.0}, test_allocator<std::complex<PrecisionT>>);
-=======
-    -> std::vector<std::complex<PrecisionT>> {
-    std::vector<std::complex<PrecisionT>> res(size_t{1U} << num_qubits,
-                                              {0.0, 0.0});
->>>>>>> 4c144211
     res[0] = std::complex<PrecisionT>{1.0, 0.0};
     return res;
 }
@@ -212,15 +192,9 @@
  */
 template <typename PrecisionT>
 auto createPlusState(size_t num_qubits)
-<<<<<<< HEAD
     -> TestVector<std::complex<PrecisionT>> {
     TestVector<std::complex<PrecisionT>> res(
         1U << num_qubits, {1.0, 0.0}, test_allocator<std::complex<PrecisionT>>);
-=======
-    -> std::vector<std::complex<PrecisionT>> {
-    std::vector<std::complex<PrecisionT>> res(size_t{1U} << num_qubits,
-                                              {1.0, 0.0});
->>>>>>> 4c144211
     for (auto &elt : res) {
         elt /= std::sqrt(1U << num_qubits);
     }
@@ -232,7 +206,6 @@
  */
 template <typename PrecisionT, class RandomEngine>
 auto createRandomState(RandomEngine &re, size_t num_qubits)
-<<<<<<< HEAD
     -> TestVector<std::complex<PrecisionT>> {
     using Util::squaredNorm;
 
@@ -241,13 +214,6 @@
         test_allocator<std::complex<PrecisionT>>);
     std::uniform_real_distribution<PrecisionT> dist;
     for (size_t idx = 0; idx < (static_cast<size_t>(1U) << num_qubits); idx++) {
-=======
-    -> std::vector<std::complex<PrecisionT>> {
-    std::vector<std::complex<PrecisionT>> res(size_t{1U} << num_qubits,
-                                              {0.0, 0.0});
-    std::uniform_real_distribution<PrecisionT> dist;
-    for (size_t idx = 0; idx < (size_t{1U} << num_qubits); idx++) {
->>>>>>> 4c144211
         res[idx] = {dist(re), dist(re)};
     }
 
@@ -265,14 +231,9 @@
 auto createProductState(std::string_view str)
     -> TestVector<std::complex<PrecisionT>> {
     using Pennylane::Util::INVSQRT2;
-<<<<<<< HEAD
     TestVector<std::complex<PrecisionT>> st(
         test_allocator<std::complex<PrecisionT>>);
     st.resize(1U << str.length());
-=======
-    std::vector<std::complex<PrecisionT>> st;
-    st.resize(size_t{1U} << str.length());
->>>>>>> 4c144211
 
     std::vector<PrecisionT> zero{1.0, 0.0};
     std::vector<PrecisionT> one{0.0, 1.0};
@@ -336,16 +297,10 @@
     case 0:
         return {};
     case 1:
-<<<<<<< HEAD
         return {static_cast<PrecisionT>(0.312)};
     case 3:
         return {static_cast<PrecisionT>(0.128), static_cast<PrecisionT>(-0.563),
                 static_cast<PrecisionT>(1.414)};
-=======
-        return {PrecisionT{0.312}};
-    case 3:
-        return {PrecisionT{0.128}, PrecisionT{-0.563}, PrecisionT{1.414}};
->>>>>>> 4c144211
     default:
         PL_ABORT("The number of parameters for a given gate is unknown.");
     }
