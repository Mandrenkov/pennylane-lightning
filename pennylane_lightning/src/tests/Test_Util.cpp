--- conflicted
+++ resolved
@@ -472,25 +472,6 @@
         }
     }
     SECTION("SquaredNorm") {
-<<<<<<< HEAD
-        { // for float
-            std::vector<float> vec{0.0, 1.0, 3.0, 10.0};
-            CHECK(Util::squaredNorm(vec) == Approx(110.0));
-        }
-
-        { // for double
-            std::vector<double> vec{0.0, 1.0, 3.0, 10.0};
-            CHECK(Util::squaredNorm(vec) == Approx(110.0));
-        }
-
-        { // for complex<float>
-            std::vector<std::complex<float>> vec{{0.0, 1.0}, {3.0, 10.0}};
-            CHECK(Util::squaredNorm(vec) == Approx(110.0));
-        }
-
-        { // for complex<double>
-            std::vector<std::complex<double>> vec{{0.0, 1.0}, {3.0, 10.0}};
-=======
         SECTION("For real type") {
             std::vector<TestType> vec{0.0, 1.0, 3.0, 10.0};
             CHECK(Util::squaredNorm(vec) == Approx(110.0));
@@ -498,7 +479,6 @@
 
         SECTION("For complex type") {
             std::vector<std::complex<TestType>> vec{{0.0, 1.0}, {3.0, 10.0}};
->>>>>>> 4c144211
             CHECK(Util::squaredNorm(vec) == Approx(110.0));
         }
     }
