--- conflicted
+++ resolved
@@ -35,7 +35,6 @@
     return {str.data() + len, str.length() - len};
 }
 
-<<<<<<< HEAD
 template <typename T> constexpr auto testMargin() -> T {
     static_assert(std::is_same_v<T, float> || std::is_same_v<T, double>);
     if constexpr (std::is_same_v<T, float>) {
@@ -47,8 +46,6 @@
 
 template <typename T> constexpr static auto test_margin = testMargin<T>();
 
-=======
->>>>>>> 4c144211
 template <GeneratorOperation gntr_op>
 constexpr auto findGateOpForGenerator() -> GateOperation {
     constexpr auto gntr_name = remove_prefix(
@@ -88,11 +85,7 @@
     using ComplexPrecisionT = std::complex<PrecisionT>;
     constexpr auto I = Util::IMAG<PrecisionT>();
 
-<<<<<<< HEAD
-    constexpr auto eps = static_cast<ParamT>(1e-4); // For finite difference
-=======
     constexpr auto eps = PrecisionT{1e-4}; // For finite difference
->>>>>>> 4c144211
 
     constexpr auto gate_op = Util::static_lookup<gntr_op>(generator_gate_pairs);
     constexpr auto gate_name =
@@ -124,12 +117,7 @@
         gate_func(diff_st_1.data(), num_qubits, wires, false, eps);
         gate_func(diff_st_2.data(), num_qubits, wires, false, -eps);
 
-<<<<<<< HEAD
-        std::vector<ComplexPrecisionT> gate_der_st(static_cast<size_t>(1U)
-                                                   << num_qubits);
-=======
         std::vector<ComplexPrecisionT> gate_der_st(size_t{1U} << num_qubits);
->>>>>>> 4c144211
 
         std::transform(
             diff_st_1.cbegin(), diff_st_1.cend(), diff_st_2.cbegin(),
@@ -138,12 +126,7 @@
 
         scaleVector(gate_der_st, static_cast<PrecisionT>(0.5) / eps);
 
-<<<<<<< HEAD
-        REQUIRE(gntr_st ==
-                PLApprox(gate_der_st).margin(test_margin<PrecisionT>));
-=======
-        REQUIRE(gntr_st == approx(gate_der_st).margin(PrecisionT{1e-3}));
->>>>>>> 4c144211
+        REQUIRE(gntr_st == approx(gate_der_st).margin(test_margin<PrecisionT>));
     }
 }
 template <typename PrecisionT, typename ParamT, class GateImplementation,
