--- conflicted
+++ resolved
@@ -68,7 +68,6 @@
 template <typename PrecisionT, class GateImplementation>
 void testApplyPauliX() {
     const size_t num_qubits = 3;
-<<<<<<< HEAD
     DYNAMIC_SECTION(GateImplementation::name
                     << ", PauliX - " << PrecisionToName<PrecisionT>::value) {
         for (size_t index = 0; index < num_qubits; index++) {
@@ -79,19 +78,8 @@
 
             std::string expected_str("000");
             expected_str[index] = '1';
-            REQUIRE(st ==
-                    PLApprox(createProductState<PrecisionT>(expected_str)));
+            REQUIRE(st == approx(createProductState<PrecisionT>(expected_str)));
         }
-=======
-    for (size_t index = 0; index < num_qubits; index++) {
-        auto st = createZeroState<PrecisionT>(num_qubits);
-        CHECK(st[0] == Util::ONE<PrecisionT>());
-
-        GateImplementation::applyPauliX(st.data(), num_qubits, {index}, false);
-        CHECK(st[0] == Util::ZERO<PrecisionT>());
-        CHECK(st[size_t{1U} << (num_qubits - index - 1)] ==
-              Util::ONE<PrecisionT>());
->>>>>>> 4c144211
     }
 }
 PENNYLANE_RUN_TEST(PauliX);
@@ -154,7 +142,6 @@
         GateImplementation::applyHadamard(st.data(), num_qubits, {index},
                                           false);
 
-<<<<<<< HEAD
         std::vector<char> expected_string;
         expected_string.resize(num_qubits);
         std::fill(expected_string.begin(), expected_string.end(), '0');
@@ -162,16 +149,6 @@
         const auto expected = createProductState<PrecisionT>(
             std::string_view{expected_string.data(), num_qubits});
         CHECK(expected == approx(st));
-=======
-        ComplexPrecisionT expected(1 / std::sqrt(2), 0);
-        CHECK(expected.real() == Approx(st[0].real()));
-        CHECK(expected.imag() == Approx(st[0].imag()));
-
-        CHECK(expected.real() ==
-              Approx(st[size_t{1U} << (num_qubits - index - 1)].real()));
-        CHECK(expected.imag() ==
-              Approx(st[size_t{1U} << (num_qubits - index - 1)].imag()));
->>>>>>> 4c144211
     }
 }
 PENNYLANE_RUN_TEST(Hadamard);
