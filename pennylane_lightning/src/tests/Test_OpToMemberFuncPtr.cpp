--- conflicted
+++ resolved
@@ -95,8 +95,6 @@
         allGateOps<GeneratorOperation>();
     constexpr static std::string_view name = "Dummy";
 
-<<<<<<< HEAD
-=======
     template <class PrecisionT>
     static void applyMatrix(std::complex<PrecisionT> *arr, size_t num_qubits,
                             const std::complex<PrecisionT> *matrix,
@@ -108,7 +106,6 @@
         static_cast<void>(inverse);
     }
 
->>>>>>> 3bcba89b
     PENNYLANE_TESTS_DEFINE_GATE_OP(PauliX, 0)
     PENNYLANE_TESTS_DEFINE_GATE_OP(PauliY, 0)
     PENNYLANE_TESTS_DEFINE_GATE_OP(PauliZ, 0)
