#include <algorithm>
#include <cmath>
#include <complex>
#include <iostream>
#include <limits>
#include <type_traits>
#include <utility>
#include <variant>
#include <vector>

#include <catch2/catch.hpp>

#include "AdjointDiff.hpp"
#include "StateVectorManaged.hpp"
#include "StateVectorRaw.hpp"
#include "Util.hpp"

#include "TestHelpers.hpp"

#ifndef _USE_MATH_DEFINES
#define _USE_MATH_DEFINES
#endif

using namespace Pennylane;
using namespace Pennylane::Algorithms;

TEST_CASE("AdjointJacobian::adjointJacobian Op=RX, Obs=Z",
          "[AdjointJacobian]") {
    const std::vector<double> param{-M_PI / 7, M_PI / 5, 2 * M_PI / 3};
    const std::vector<size_t> tp{0};
    {
        const size_t num_qubits = 1;
        const size_t num_params = 3;
        const size_t num_obs = 1;
        auto obs = std::make_shared<ObsTerm<double>>(
            std::vector<std::string>{"PauliZ"},
            std::vector<std::vector<std::complex<double>>>{{}},
            std::vector<std::vector<size_t>>{{0}});
        std::vector<double> jacobian(num_obs * tp.size(), 0);

        for (const auto &p : param) {
            auto ops = OpsData<double>({"RX"}, {{p}}, {{0}}, {false});

            std::vector<std::complex<double>> cdata(1U << num_qubits);
            cdata[0] = std::complex<double>{1, 0};

            StateVectorRaw<double> psi(cdata.data(), cdata.size());

            JacobianData<double> tape{
                num_params, psi.getLength(), psi.getData(), {obs}, ops, tp};

            adjointJacobian(jacobian, tape, true);

            CAPTURE(jacobian);
            CHECK(-sin(p) == Approx(jacobian[0]));
        }
    }
}

TEST_CASE("AdjointJacobian::adjointJacobian Op=RY, Obs=X",
          "[AdjointJacobian]") {
    std::vector<double> param{-M_PI / 7, M_PI / 5, 2 * M_PI / 3};
    std::vector<size_t> tp{0};
    {
        const size_t num_qubits = 1;
        const size_t num_params = 3;
        const size_t num_obs = 1;

        auto obs = std::make_shared<ObsTerm<double>>(
            std::vector<std::string>{"PauliX"},
            std::vector<std::vector<std::complex<double>>>{{}},
            std::vector<std::vector<size_t>>{{0}});
        std::vector<double> jacobian(num_obs * tp.size(), 0);

        for (const auto &p : param) {
            auto ops = OpsData<double>({"RY"}, {{p}}, {{0}}, {false});

            std::vector<std::complex<double>> cdata(1U << num_qubits);
            cdata[0] = std::complex<double>{1, 0};

            StateVectorRaw<double> psi(cdata.data(), cdata.size());

            JacobianData<double> tape{
                num_params, psi.getLength(), psi.getData(), {obs}, ops, tp};

            adjointJacobian(jacobian, tape, true);

            CAPTURE(jacobian);
            CHECK(cos(p) == Approx(jacobian[0]).margin(1e-7));
        }
    }
}

TEST_CASE("AdjointJacobian::adjointJacobian Op=RX, Obs=[Z,Z]",
          "[AdjointJacobian]") {
    std::vector<double> param{-M_PI / 7, M_PI / 5, 2 * M_PI / 3};
    std::vector<size_t> tp{0};
    {
        const size_t num_qubits = 2;
        const size_t num_params = 1;
        const size_t num_obs = 2;
        std::vector<double> jacobian(num_obs * tp.size(), 0);

        std::vector<std::complex<double>> cdata(1U << num_qubits);
        StateVectorRaw<double> psi(cdata.data(), cdata.size());
        cdata[0] = std::complex<double>{1, 0};

        auto obs1 = std::make_shared<ObsTerm<double>>(
            std::vector<std::string>{"PauliZ"},
            std::vector<std::vector<std::complex<double>>>{{}},
            std::vector<std::vector<size_t>>{{0}});
        auto obs2 = std::make_shared<ObsTerm<double>>(
            std::vector<std::string>{"PauliZ"},
            std::vector<std::vector<std::complex<double>>>{{}},
            std::vector<std::vector<size_t>>{{1}});

        auto ops = OpsData<double>({"RX"}, {{param[0]}}, {{0}}, {false});

        JacobianData<double> tape{
            num_params, psi.getLength(), psi.getData(), {obs1, obs2}, ops, tp};

        adjointJacobian(jacobian, tape, true);

        CAPTURE(jacobian);
        CHECK(-sin(param[0]) == Approx(jacobian[0]).margin(1e-7));
        CHECK(0.0 == Approx(jacobian[1 * num_obs - 1]).margin(1e-7));
    }
}

TEST_CASE("AdjointJacobian::adjointJacobian Op=[RX,RX,RX], Obs=[Z,Z,Z]",
          "[AdjointJacobian]") {
    std::vector<double> param{-M_PI / 7, M_PI / 5, 2 * M_PI / 3};
    std::vector<size_t> tp{0, 1, 2};
    {
        const size_t num_qubits = 3;
        const size_t num_params = 3;
        const size_t num_obs = 3;
        std::vector<double> jacobian(num_obs * tp.size(), 0);

        std::vector<std::complex<double>> cdata(1U << num_qubits);
        StateVectorRaw<double> psi(cdata.data(), cdata.size());
        cdata[0] = std::complex<double>{1, 0};

        auto obs1 = std::make_shared<ObsTerm<double>>(
            std::vector<std::string>{"PauliZ"},
            std::vector<std::vector<std::complex<double>>>{{}},
            std::vector<std::vector<size_t>>{{0}});
        auto obs2 = std::make_shared<ObsTerm<double>>(
            std::vector<std::string>{"PauliZ"},
            std::vector<std::vector<std::complex<double>>>{{}},
            std::vector<std::vector<size_t>>{{1}});
        auto obs3 = std::make_shared<ObsTerm<double>>(
            std::vector<std::string>{"PauliZ"},
            std::vector<std::vector<std::complex<double>>>{{}},
            std::vector<std::vector<size_t>>{{2}});

        auto ops = OpsData<double>({"RX", "RX", "RX"},
                                   {{param[0]}, {param[1]}, {param[2]}},
                                   {{0}, {1}, {2}}, {false, false, false});

        JacobianData<double> tape{num_params,    psi.getLength(),
                                  psi.getData(), {obs1, obs2, obs3},
                                  ops,           tp};

        adjointJacobian(jacobian, tape, true);

        CAPTURE(jacobian);
        CHECK(-sin(param[0]) == Approx(jacobian[0]).margin(1e-7));
        CHECK(-sin(param[1]) ==
              Approx(jacobian[1 * num_params + 1]).margin(1e-7));
        CHECK(-sin(param[2]) ==
              Approx(jacobian[2 * num_params + 2]).margin(1e-7));
    }
}

TEST_CASE("AdjointJacobian::adjointJacobian Op=[RX,RX,RX], Obs=[Z,Z,Z], "
          "TParams=[0,2]",
          "[AdjointJacobian]") {
    std::vector<double> param{-M_PI / 7, M_PI / 5, 2 * M_PI / 3};
    std::vector<size_t> t_params{0, 2};
    {
        const size_t num_qubits = 3;
        const size_t num_params = 3;
        const size_t num_obs = 3;
        std::vector<double> jacobian(num_obs * t_params.size(), 0);

        std::vector<std::complex<double>> cdata(1U << num_qubits);
        StateVectorRaw<double> psi(cdata.data(), cdata.size());
        cdata[0] = std::complex<double>{1, 0};

        auto obs1 = std::make_shared<ObsTerm<double>>(
            std::vector<std::string>{"PauliZ"},
            std::vector<std::vector<std::complex<double>>>{{}},
            std::vector<std::vector<size_t>>{{0}});
        auto obs2 = std::make_shared<ObsTerm<double>>(
            std::vector<std::string>{"PauliZ"},
            std::vector<std::vector<std::complex<double>>>{{}},
            std::vector<std::vector<size_t>>{{1}});
        auto obs3 = std::make_shared<ObsTerm<double>>(
            std::vector<std::string>{"PauliZ"},
            std::vector<std::vector<std::complex<double>>>{{}},
            std::vector<std::vector<size_t>>{{2}});

        auto ops = OpsData<double>({"RX", "RX", "RX"},
                                   {{param[0]}, {param[1]}, {param[2]}},
                                   {{0}, {1}, {2}}, {false, false, false});

        JacobianData<double> tape{num_params,    psi.getLength(),
                                  psi.getData(), {obs1, obs2, obs3},
                                  ops,           t_params};

        adjointJacobian(jacobian, tape, true);

        CAPTURE(jacobian);
        CHECK(-sin(param[0]) == Approx(jacobian[0]).margin(1e-7));
        CHECK(0 == Approx(jacobian[1 * t_params.size() + 1]).margin(1e-7));
        CHECK(-sin(param[2]) ==
              Approx(jacobian[2 * t_params.size() + 1]).margin(1e-7));
    }
}

TEST_CASE("AdjointJacobian::adjointJacobian Op=[RX,RX,RX], Obs=[ZZZ]",
          "[AdjointJacobian]") {
    std::vector<double> param{-M_PI / 7, M_PI / 5, 2 * M_PI / 3};
    std::vector<size_t> tp{0, 1, 2};
    {
        const size_t num_qubits = 3;
        const size_t num_params = 3;
        const size_t num_obs = 1;
        std::vector<double> jacobian(num_obs * tp.size(), 0);

        std::vector<std::complex<double>> cdata(1U << num_qubits);
        StateVectorRaw<double> psi(cdata.data(), cdata.size());
        cdata[0] = std::complex<double>{1, 0};

        auto obs = std::make_shared<ObsTerm<double>>(
            std::vector<std::string>{"PauliZ", "PauliZ", "PauliZ"},
            std::vector<std::vector<std::complex<double>>>{{}, {}, {}},
            std::vector<std::vector<size_t>>{{0}, {1}, {2}});
        auto ops = OpsData<double>({"RX", "RX", "RX"},
                                   {{param[0]}, {param[1]}, {param[2]}},
                                   {{0}, {1}, {2}}, {false, false, false});

        JacobianData<double> tape{
            num_params, psi.getLength(), psi.getData(), {obs}, ops, tp};

        adjointJacobian(jacobian, tape, true);

        CAPTURE(jacobian);

        // Computed with parameter shift
        CHECK(-0.1755096592645253 == Approx(jacobian[0]).margin(1e-7));
        CHECK(0.26478810666384334 == Approx(jacobian[1]).margin(1e-7));
        CHECK(-0.6312451595102775 == Approx(jacobian[2]).margin(1e-7));
    }
}

TEST_CASE("AdjointJacobian::adjointJacobian Op=Mixed, Obs=[XXX]",
          "[AdjointJacobian]") {
    std::vector<double> param{-M_PI / 7, M_PI / 5, 2 * M_PI / 3};
    std::vector<size_t> tp{0, 1, 2, 3, 4, 5};
    {
        const size_t num_qubits = 3;
        const size_t num_params = 6;
        const size_t num_obs = 1;
        std::vector<double> jacobian(num_obs * tp.size(), 0);

        std::vector<std::complex<double>> cdata(1U << num_qubits);
        StateVectorRaw<double> psi(cdata.data(), cdata.size());
        cdata[0] = std::complex<double>{1, 0};

        auto obs = std::make_shared<ObsTerm<double>>(
            std::vector<std::string>{"PauliX", "PauliX", "PauliX"},
            std::vector<std::vector<std::complex<double>>>{{}, {}, {}},
            std::vector<std::vector<size_t>>{{0}, {1}, {2}});
        auto ops = OpsData<double>(
            {"RZ", "RY", "RZ", "CNOT", "CNOT", "RZ", "RY", "RZ"},
            {{param[0]},
             {param[1]},
             {param[2]},
             {},
             {},
             {param[0]},
             {param[1]},
             {param[2]}},
            {{0}, {0}, {0}, {0, 1}, {1, 2}, {1}, {1}, {1}},
            {false, false, false, false, false, false, false, false});

        JacobianData<double> tape{
            num_params, psi.getLength(), psi.getData(), {obs}, ops, tp};

        adjointJacobian(jacobian, tape, true);

        CAPTURE(jacobian);

        // Computed with PennyLane using default.qubit.adjoint_jacobian
        CHECK(0.0 == Approx(jacobian[0]).margin(1e-7));
        CHECK(-0.674214427 == Approx(jacobian[1]).margin(1e-7));
        CHECK(0.275139672 == Approx(jacobian[2]).margin(1e-7));
        CHECK(0.275139672 == Approx(jacobian[3]).margin(1e-7));
        CHECK(-0.0129093062 == Approx(jacobian[4]).margin(1e-7));
        CHECK(0.323846156 == Approx(jacobian[5]).margin(1e-7));
    }
}

TEST_CASE("AdjointJacobian::adjointJacobian Decomposed Rot gate, non "
          "computational basis state",
          "[AdjointJacobian]") {
    using namespace Pennylane::Util;
    const std::vector<double> param{-M_PI / 7, M_PI / 5, 2 * M_PI / 3};
    const std::vector<size_t> tp{0, 1, 2};
    {
        const size_t num_params = 3;
        const size_t num_obs = 1;

        const auto thetas = Util::linspace(-2 * M_PI, 2 * M_PI, 7);
        std::unordered_map<double, std::vector<double>> expec_results{
            {thetas[0], {0, -9.90819496e-01, 0}},
            {thetas[1], {-8.18996553e-01, 1.62526544e-01, 0}},
            {thetas[2], {-0.203949, 0.48593716, 0}},
            {thetas[3], {0, 1, 0}},
            {thetas[4], {-2.03948985e-01, 4.85937177e-01, 0}},
            {thetas[5], {-8.18996598e-01, 1.62526487e-01, 0}},
            {thetas[6], {0, -9.90819511e-01, 0}}};

        for (const auto &theta : thetas) {
            std::vector<double> local_params{theta, std::pow(theta, 3),
                                             SQRT2<double>() * theta};
            std::vector<double> jacobian(num_obs * tp.size(), 0);

            std::vector<std::complex<double>> cdata{INVSQRT2<double>(),
                                                    -INVSQRT2<double>()};
            StateVectorRaw<double> psi(cdata.data(), cdata.size());

            auto obs = std::make_shared<ObsTerm<double>>(
                std::vector<std::string>{"PauliZ"},
                std::vector<std::vector<std::complex<double>>>{{}},
                std::vector<std::vector<size_t>>{{0}});
            auto ops = OpsData<double>(
                {"RZ", "RY", "RZ"},
                {{local_params[0]}, {local_params[1]}, {local_params[2]}},
                {{0}, {0}, {0}}, {false, false, false});

            JacobianData<double> tape{
                num_params, psi.getLength(), psi.getData(), {obs}, ops, tp};

            adjointJacobian(jacobian, tape, true);

            CAPTURE(theta);
            CAPTURE(jacobian);

            // Computed with PennyLane using default.qubit
            CHECK(expec_results[theta][0] == Approx(jacobian[0]).margin(1e-7));
            CHECK(expec_results[theta][1] == Approx(jacobian[1]).margin(1e-7));
            CHECK(expec_results[theta][2] == Approx(jacobian[2]).margin(1e-7));
        }
    }
}

TEST_CASE("AdjointJacobian::adjointJacobian Mixed Ops, Obs and TParams",
          "[AdjointJacobian]") {
    using namespace Pennylane::Util;
    std::vector<double> param{-M_PI / 7, M_PI / 5, 2 * M_PI / 3};
    const std::vector<size_t> t_params{1, 2, 3};
    {
        const size_t num_obs = 1;

        const auto thetas = Util::linspace(-2 * M_PI, 2 * M_PI, 8);

        std::vector<double> local_params{0.543, 0.54, 0.1,  0.5, 1.3,
                                         -2.3,  0.5,  -0.5, 0.5};
        std::vector<double> jacobian(num_obs * t_params.size(), 0);

        std::vector<std::complex<double>> cdata{ONE<double>(), ZERO<double>(),
                                                ZERO<double>(), ZERO<double>()};
        StateVectorRaw<double> psi(cdata.data(), cdata.size());

        auto obs = std::make_shared<ObsTerm<double>>(
            std::vector<std::string>{"PauliX", "PauliZ"},
            std::vector<std::vector<std::complex<double>>>{{}, {}},
            std::vector<std::vector<size_t>>{{0}, {1}});
        auto ops = OpsData<double>(
            {"Hadamard", "RX", "CNOT", "RZ", "RY", "RZ", "RZ", "RY", "RZ", "RZ",
             "RY", "CNOT"},
            {{},
             {local_params[0]},
             {},
             {local_params[1]},
             {local_params[2]},
             {local_params[3]},
             {local_params[4]},
             {local_params[5]},
             {local_params[6]},
             {local_params[7]},
             {local_params[8]},
             {}},
            {{0}, {0}, {0, 1}, {0}, {0}, {0}, {0}, {0}, {0}, {0}, {1}, {0, 1}},
            {false, false, false, false, false, false, false, false, false,
             false, false, false});

        JacobianData<double> tape{
            t_params.size(), psi.getLength(), psi.getData(), {obs}, ops,
            t_params};

        adjointJacobian(jacobian, tape, true);

        std::vector<double> expected{-0.71429188, 0.04998561, -0.71904837};
        // Computed with PennyLane using default.qubit
        CHECK(expected[0] == Approx(jacobian[0]));
        CHECK(expected[1] == Approx(jacobian[1]));
        CHECK(expected[2] == Approx(jacobian[2]));
    }
}

<<<<<<< HEAD
TEST_CASE("AdjointJacobian::adjointJacobian Op=RX, Obs=Ham[Z0+Z1]",
          "[AdjointJacobian]") {
    std::vector<double> param{-M_PI / 7, M_PI / 5, 2 * M_PI / 3};
    std::vector<size_t> tp{0};
    {
        const size_t num_qubits = 2;
        const size_t num_params = 1;
        const size_t num_obs = 1;
        std::vector<double> jacobian(num_obs * tp.size(), 0);

        std::vector<std::complex<double>> cdata(1U << num_qubits);
        StateVectorRaw<double> psi(cdata.data(), cdata.size());
        cdata[0] = std::complex<double>{1, 0};

        auto obs1 = std::make_shared<ObsTerm<double>>(
            std::vector<std::string>{"PauliZ"},
            std::vector<std::vector<std::complex<double>>>{{}},
            std::vector<std::vector<size_t>>{{0}});
        auto obs2 = std::make_shared<ObsTerm<double>>(
            std::vector<std::string>{"PauliZ"},
            std::vector<std::vector<std::complex<double>>>{{}},
            std::vector<std::vector<size_t>>{{1}});

        auto ham = std::make_shared<Hamiltonian<double>>(
            std::vector<double>{0.3, 0.7}, std::vector{obs1, obs2});

        auto ops = OpsData<double>({"RX"}, {{param[0]}}, {{0}}, {false});

        JacobianData<double> tape{
            num_params, psi.getLength(), psi.getData(), {ham}, ops, tp};

        adjointJacobian(jacobian, tape, true);

        CAPTURE(jacobian);
        CHECK(-0.3 * sin(param[0]) == Approx(jacobian[0]).margin(1e-7));
    }
}

TEST_CASE("AdjointJacobian::adjointJacobian Op=[RX,RX,RX], Obs=Ham[Z0+Z1+Z2], "
          "TParams=[0,2]",
          "[AdjointJacobian]") {
    std::vector<double> param{-M_PI / 7, M_PI / 5, 2 * M_PI / 3};
    std::vector<size_t> t_params{0, 2};
    {
        const size_t num_qubits = 3;
        const size_t num_params = 3;
        const size_t num_obs = 1;
        std::vector<double> jacobian(num_obs * t_params.size(), 0);

        std::vector<std::complex<double>> cdata(1U << num_qubits);
        StateVectorRaw<double> psi(cdata.data(), cdata.size());
        cdata[0] = std::complex<double>{1, 0};

        auto obs1 = std::make_shared<ObsTerm<double>>(
            std::vector<std::string>{"PauliZ"},
            std::vector<std::vector<std::complex<double>>>{{}},
            std::vector<std::vector<size_t>>{{0}});
        auto obs2 = std::make_shared<ObsTerm<double>>(
            std::vector<std::string>{"PauliZ"},
            std::vector<std::vector<std::complex<double>>>{{}},
            std::vector<std::vector<size_t>>{{1}});
        auto obs3 = std::make_shared<ObsTerm<double>>(
            std::vector<std::string>{"PauliZ"},
            std::vector<std::vector<std::complex<double>>>{{}},
            std::vector<std::vector<size_t>>{{2}});

        auto ham = std::make_shared<Hamiltonian<double>>(
            std::vector<double>{0.47, 0.32, 0.96},
            std::vector{obs1, obs2, obs3});

        auto ops = OpsData<double>({"RX", "RX", "RX"},
                                   {{param[0]}, {param[1]}, {param[2]}},
                                   {{0}, {1}, {2}}, {false, false, false});

        JacobianData<double> tape{
            num_params, psi.getLength(), psi.getData(), {ham}, ops, t_params};

        adjointJacobian(jacobian, tape, true);

        CAPTURE(jacobian);
        CHECK((-0.47 * sin(param[0]) == Approx(jacobian[0]).margin(1e-7)));
        CHECK((-0.96 * sin(param[2]) == Approx(jacobian[1]).margin(1e-7)));
=======
TEST_CASE("AdjointJacobian::applyObservable visitor checks",
          "[AdjointJacobian]") {
    SECTION("Obs with params 0") {
        AdjointJacobian<double> adj;
        std::vector<double> param{-M_PI / 7, M_PI / 5, 2 * M_PI / 3};
        std::vector<double> expec_results{0.90096887, 0.80901699, -0.5};

        auto obs_default = ObsDatum<double>({"PauliZ"}, {{}}, {{0}});
        auto ops =
            OpsData<double>({"RX"}, {{expec_results[0]}}, {{0}}, {false});
        std::vector<double> out_data(1);

        for (std::size_t i = 0; i < param.size(); i++) {
            StateVectorManaged<double> psi(2);
            JacobianData<double> jd(1, psi.getLength(), psi.getData(),
                                    {obs_default}, ops, {1});
            adj.adjointJacobian(out_data, jd, true);
        }
    }
    SECTION("Obs with params std::vector<std::complex<double>>") {
        AdjointJacobian<double> adj;
        std::vector<double> param{-M_PI / 7, M_PI / 5, 2 * M_PI / 3};
        std::vector<double> expec_results{0.90096887, 0.80901699, -0.5};
        using v_type = std::vector<std::complex<double>>;

        v_type z_par{ONE<double>(), ZERO<double>(), ZERO<double>(),
                     ZERO<double>()};

        auto obs_default = ObsDatum<double>({"MyPauliZ"}, {z_par}, {{0}});

        auto ops =
            OpsData<double>({"RX"}, {{expec_results[0]}}, {{0}}, {false});
        std::vector<double> out_data(1);

        for (std::size_t i = 0; i < param.size(); i++) {
            StateVectorManaged<double> psi(2);
            JacobianData<double> jd(1, psi.getLength(), psi.getData(),
                                    {obs_default}, ops, {1});
            adj.adjointJacobian(out_data, jd, true);
        }
    }
    SECTION("Obs with params std::vector<double>") {
        AdjointJacobian<double> adj;
        std::vector<double> param{-M_PI / 7, M_PI / 5, 2 * M_PI / 3};
        std::vector<double> expec_results{0.90096887, 0.80901699, -0.5};
        using v_type = std::vector<double>;

        v_type z_par{0.123};

        auto obs_default = ObsDatum<double>({"RZ"}, {z_par}, {{0}});

        auto ops =
            OpsData<double>({"RX"}, {{expec_results[0]}}, {{0}}, {false});
        std::vector<double> out_data(1);

        for (std::size_t i = 0; i < param.size(); i++) {
            StateVectorManaged<double> psi(2);
            JacobianData<double> jd(1, psi.getLength(), psi.getData(),
                                    {obs_default}, ops, {1});
            adj.adjointJacobian(out_data, jd, true);
        }
    }
    SECTION("Obs no params") {
        AdjointJacobian<double> adj;
        std::vector<double> param{-M_PI / 7, M_PI / 5, 2 * M_PI / 3};
        std::vector<double> expec_results{0.90096887, 0.80901699, -0.5};
        using v_type = std::vector<std::complex<double>>;

        v_type z_par{ONE<double>(), ZERO<double>(), ZERO<double>(),
                     ZERO<double>()};

        auto obs_default = ObsDatum<double>({"PauliZ"}, {}, {{0}});

        auto ops =
            OpsData<double>({"RX"}, {{expec_results[0]}}, {{0}}, {false});
        std::vector<double> out_data(1);

        for (std::size_t i = 0; i < param.size(); i++) {
            StateVectorManaged<double> psi(2);
            JacobianData<double> jd(1, psi.getLength(), psi.getData(),
                                    {obs_default}, ops, {1});
            adj.adjointJacobian(out_data, jd, true);
        }
>>>>>>> e32fead9
    }
}<|MERGE_RESOLUTION|>--- conflicted
+++ resolved
@@ -24,8 +24,8 @@
 using namespace Pennylane;
 using namespace Pennylane::Algorithms;
 
-TEST_CASE("AdjointJacobian::adjointJacobian Op=RX, Obs=Z",
-          "[AdjointJacobian]") {
+TEST_CASE("Algorithms::adjointJacobian Op=RX, Obs=Z",
+          "[Algorithms]") {
     const std::vector<double> param{-M_PI / 7, M_PI / 5, 2 * M_PI / 3};
     const std::vector<size_t> tp{0};
     {
@@ -57,8 +57,8 @@
     }
 }
 
-TEST_CASE("AdjointJacobian::adjointJacobian Op=RY, Obs=X",
-          "[AdjointJacobian]") {
+TEST_CASE("Algorithms::adjointJacobian Op=RY, Obs=X",
+          "[Algorithms]") {
     std::vector<double> param{-M_PI / 7, M_PI / 5, 2 * M_PI / 3};
     std::vector<size_t> tp{0};
     {
@@ -91,8 +91,8 @@
     }
 }
 
-TEST_CASE("AdjointJacobian::adjointJacobian Op=RX, Obs=[Z,Z]",
-          "[AdjointJacobian]") {
+TEST_CASE("Algorithms::adjointJacobian Op=RX, Obs=[Z,Z]",
+          "[Algorithms]") {
     std::vector<double> param{-M_PI / 7, M_PI / 5, 2 * M_PI / 3};
     std::vector<size_t> tp{0};
     {
@@ -127,8 +127,8 @@
     }
 }
 
-TEST_CASE("AdjointJacobian::adjointJacobian Op=[RX,RX,RX], Obs=[Z,Z,Z]",
-          "[AdjointJacobian]") {
+TEST_CASE("Algorithms::adjointJacobian Op=[RX,RX,RX], Obs=[Z,Z,Z]",
+          "[Algorithms]") {
     std::vector<double> param{-M_PI / 7, M_PI / 5, 2 * M_PI / 3};
     std::vector<size_t> tp{0, 1, 2};
     {
@@ -173,9 +173,9 @@
     }
 }
 
-TEST_CASE("AdjointJacobian::adjointJacobian Op=[RX,RX,RX], Obs=[Z,Z,Z], "
+TEST_CASE("Algorithms::adjointJacobian Op=[RX,RX,RX], Obs=[Z,Z,Z], "
           "TParams=[0,2]",
-          "[AdjointJacobian]") {
+          "[Algorithms]") {
     std::vector<double> param{-M_PI / 7, M_PI / 5, 2 * M_PI / 3};
     std::vector<size_t> t_params{0, 2};
     {
@@ -219,8 +219,8 @@
     }
 }
 
-TEST_CASE("AdjointJacobian::adjointJacobian Op=[RX,RX,RX], Obs=[ZZZ]",
-          "[AdjointJacobian]") {
+TEST_CASE("Algorithms::adjointJacobian Op=[RX,RX,RX], Obs=[ZZZ]",
+          "[Algorithms]") {
     std::vector<double> param{-M_PI / 7, M_PI / 5, 2 * M_PI / 3};
     std::vector<size_t> tp{0, 1, 2};
     {
@@ -255,8 +255,8 @@
     }
 }
 
-TEST_CASE("AdjointJacobian::adjointJacobian Op=Mixed, Obs=[XXX]",
-          "[AdjointJacobian]") {
+TEST_CASE("Algorithms::adjointJacobian Op=Mixed, Obs=[XXX]",
+          "[Algorithms]") {
     std::vector<double> param{-M_PI / 7, M_PI / 5, 2 * M_PI / 3};
     std::vector<size_t> tp{0, 1, 2, 3, 4, 5};
     {
@@ -303,9 +303,9 @@
     }
 }
 
-TEST_CASE("AdjointJacobian::adjointJacobian Decomposed Rot gate, non "
+TEST_CASE("Algorithms::adjointJacobian Decomposed Rot gate, non "
           "computational basis state",
-          "[AdjointJacobian]") {
+          "[Algorithms]") {
     using namespace Pennylane::Util;
     const std::vector<double> param{-M_PI / 7, M_PI / 5, 2 * M_PI / 3};
     const std::vector<size_t> tp{0, 1, 2};
@@ -357,8 +357,8 @@
     }
 }
 
-TEST_CASE("AdjointJacobian::adjointJacobian Mixed Ops, Obs and TParams",
-          "[AdjointJacobian]") {
+TEST_CASE("Algorithms::adjointJacobian Mixed Ops, Obs and TParams",
+          "[Algorithms]") {
     using namespace Pennylane::Util;
     std::vector<double> param{-M_PI / 7, M_PI / 5, 2 * M_PI / 3};
     const std::vector<size_t> t_params{1, 2, 3};
@@ -412,9 +412,8 @@
     }
 }
 
-<<<<<<< HEAD
-TEST_CASE("AdjointJacobian::adjointJacobian Op=RX, Obs=Ham[Z0+Z1]",
-          "[AdjointJacobian]") {
+TEST_CASE("Algorithms::adjointJacobian Op=RX, Obs=Ham[Z0+Z1]",
+          "[Algorithms]") {
     std::vector<double> param{-M_PI / 7, M_PI / 5, 2 * M_PI / 3};
     std::vector<size_t> tp{0};
     {
@@ -451,9 +450,9 @@
     }
 }
 
-TEST_CASE("AdjointJacobian::adjointJacobian Op=[RX,RX,RX], Obs=Ham[Z0+Z1+Z2], "
+TEST_CASE("Algorithms::adjointJacobian Op=[RX,RX,RX], Obs=Ham[Z0+Z1+Z2], "
           "TParams=[0,2]",
-          "[AdjointJacobian]") {
+          "[Algorithms]") {
     std::vector<double> param{-M_PI / 7, M_PI / 5, 2 * M_PI / 3};
     std::vector<size_t> t_params{0, 2};
     {
@@ -495,11 +494,12 @@
         CAPTURE(jacobian);
         CHECK((-0.47 * sin(param[0]) == Approx(jacobian[0]).margin(1e-7)));
         CHECK((-0.96 * sin(param[2]) == Approx(jacobian[1]).margin(1e-7)));
-=======
-TEST_CASE("AdjointJacobian::applyObservable visitor checks",
-          "[AdjointJacobian]") {
+    }
+}
+/*
+TEST_CASE("Algorithms::applyObservable visitor checks",
+          "[Algorithms]") {
     SECTION("Obs with params 0") {
-        AdjointJacobian<double> adj;
         std::vector<double> param{-M_PI / 7, M_PI / 5, 2 * M_PI / 3};
         std::vector<double> expec_results{0.90096887, 0.80901699, -0.5};
 
@@ -516,7 +516,6 @@
         }
     }
     SECTION("Obs with params std::vector<std::complex<double>>") {
-        AdjointJacobian<double> adj;
         std::vector<double> param{-M_PI / 7, M_PI / 5, 2 * M_PI / 3};
         std::vector<double> expec_results{0.90096887, 0.80901699, -0.5};
         using v_type = std::vector<std::complex<double>>;
@@ -538,7 +537,6 @@
         }
     }
     SECTION("Obs with params std::vector<double>") {
-        AdjointJacobian<double> adj;
         std::vector<double> param{-M_PI / 7, M_PI / 5, 2 * M_PI / 3};
         std::vector<double> expec_results{0.90096887, 0.80901699, -0.5};
         using v_type = std::vector<double>;
@@ -559,7 +557,6 @@
         }
     }
     SECTION("Obs no params") {
-        AdjointJacobian<double> adj;
         std::vector<double> param{-M_PI / 7, M_PI / 5, 2 * M_PI / 3};
         std::vector<double> expec_results{0.90096887, 0.80901699, -0.5};
         using v_type = std::vector<std::complex<double>>;
@@ -579,6 +576,6 @@
                                     {obs_default}, ops, {1});
             adj.adjointJacobian(out_data, jd, true);
         }
->>>>>>> e32fead9
-    }
-}+    }
+}
+*/