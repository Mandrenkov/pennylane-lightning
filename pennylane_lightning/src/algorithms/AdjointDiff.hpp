// Copyright 2021 Xanadu Quantum Technologies Inc.

// Licensed under the Apache License, Version 2.0 (the "License");
// you may not use this file except in compliance with the License.
// You may obtain a copy of the License at

//     http://www.apache.org/licenses/LICENSE-2.0

// Unless required by applicable law or agreed to in writing, software
// distributed under the License is distributed on an "AS IS" BASIS,
// WITHOUT WARRANTIES OR CONDITIONS OF ANY KIND, either express or implied.
// See the License for the specific language governing permissions and
// limitations under the License.
#pragma once

#include <complex>
#include <cstring>
#include <numeric>
#include <stdexcept>
#include <type_traits>
#include <unordered_map>
#include <utility>
#include <variant>
#include <vector>

#include "Error.hpp"
<<<<<<< HEAD
#include "JacobianTape.hpp"
#include "StateVector.hpp"
=======
>>>>>>> d9fd6d8a
#include "StateVectorManaged.hpp"
#include "Util.hpp"

#include <iostream>

/// @cond DEV
namespace {

using namespace Pennylane;
using namespace Pennylane::Util;

template <class T>
static constexpr auto getP00() -> std::vector<std::complex<T>> {
    return {ONE<T>(), ZERO<T>(), ZERO<T>(), ZERO<T>()};
}

template <class T>
static constexpr auto getP11() -> std::vector<std::complex<T>> {
    return {ZERO<T>(), ZERO<T>(), ZERO<T>(), ONE<T>()};
}

template <class T = double, class SVType>
void applyGeneratorRX(SVType &sv, const std::vector<size_t> &wires,
                      const bool adj = false) {
    sv.applyPauliX(wires, adj);
}

template <class T = double, class SVType>
void applyGeneratorRY(SVType &sv, const std::vector<size_t> &wires,
                      const bool adj = false) {
    sv.applyPauliY(wires, adj);
}

template <class T = double, class SVType>
void applyGeneratorRZ(SVType &sv, const std::vector<size_t> &wires,
                      const bool adj = false) {
    sv.applyPauliZ(wires, adj);
}

template <class T, class SVType>
void applyGeneratorPhaseShift(SVType &sv, const std::vector<size_t> &wires,
                              const bool adj = false) {
    sv.applyGeneratorPhaseShift(wires, adj);
}

template <class T, class SVType>
void applyGeneratorCRX(SVType &sv, const std::vector<size_t> &wires,
                       [[maybe_unused]] const bool adj = false) {
    sv.applyGeneratorCRX(wires, adj);
}

template <class T, class SVType>
void applyGeneratorCRY(SVType &sv, const std::vector<size_t> &wires,
                       [[maybe_unused]] const bool adj = false) {
    sv.applyGeneratorCRY(wires, adj);
}

template <class T, class SVType>
void applyGeneratorCRZ(SVType &sv, const std::vector<size_t> &wires,
                       [[maybe_unused]] const bool adj = false) {
    sv.applyGeneratorCRZ(wires, adj);
}

template <class T, class SVType>
void applyGeneratorControlledPhaseShift(SVType &sv,
                                        const std::vector<size_t> &wires,
                                        const bool adj = false) {
    sv.applyGeneratorControlledPhaseShift(wires, adj);
}

} // namespace
/// @endcond

namespace Pennylane::Algorithms {

/**
 * @brief Represent the logic for the adjoint Jacobian method of
 * arXiV:2009.02823
 *
 * @tparam T Floating-point precision.
 */
template <class T = double> class AdjointJacobian {
  private:
    using GeneratorFunc = void (*)(StateVectorManaged<T> &,
                                   const std::vector<size_t> &,
                                   const bool); // function pointer type

    // Holds the mapping from gate labels to associated generator functions.
    const std::unordered_map<std::string, GeneratorFunc> generator_map{
        {"RX", &::applyGeneratorRX<T, StateVectorManaged<T>>},
        {"RY", &::applyGeneratorRY<T, StateVectorManaged<T>>},
        {"RZ", &::applyGeneratorRZ<T, StateVectorManaged<T>>},
        {"PhaseShift", &::applyGeneratorPhaseShift<T, StateVectorManaged<T>>},
        {"CRX", &::applyGeneratorCRX<T, StateVectorManaged<T>>},
        {"CRY", &::applyGeneratorCRY<T, StateVectorManaged<T>>},
        {"CRZ", &::applyGeneratorCRZ<T, StateVectorManaged<T>>},
        {"ControlledPhaseShift",
         &::applyGeneratorControlledPhaseShift<T, StateVectorManaged<T>>}};

    // Holds the mappings from gate labels to associated generator coefficients.
    const std::unordered_map<std::string, T> scaling_factors{
        {"RX", -static_cast<T>(0.5)},
        {"RY", -static_cast<T>(0.5)},
        {"RZ", -static_cast<T>(0.5)},
        {"PhaseShift", static_cast<T>(1)},
        {"CRX", -static_cast<T>(0.5)},
        {"CRY", -static_cast<T>(0.5)},
        {"CRZ", -static_cast<T>(0.5)},
        {"ControlledPhaseShift", static_cast<T>(1)}};

    /**
     * @brief Utility method to update the Jacobian at a given index by
     * calculating the overlap between two given states.
     *
     * @param sv1 Statevector <sv1|. Data will be conjugated.
     * @param sv2 Statevector |sv2>
     * @param jac Jacobian receiving the values.
     * @param scaling_coeff Generator coefficient for given gate derivative.
     * @param obs_index Observable index position of Jacobian to update.
     * @param param_index Parameter index position of Jacobian to update.
     */
    inline void updateJacobian(const StateVectorManaged<T> &sv1,
                               const StateVectorManaged<T> &sv2,
                               std::vector<std::vector<T>> &jac,
                               T scaling_coeff, size_t obs_index,
                               size_t param_index) {
        jac[obs_index][param_index] =
            -2 * scaling_coeff *
            std::imag(innerProdC(sv1.getDataVector(), sv2.getDataVector()));
    }

    /**
     * @brief Utility method to apply all operations from given `%OpsData<T>`
     * object to `%StateVectorManaged<T>`
     *
     * @param state Statevector to be updated.
     * @param operations Operations to apply.
     * @param adj Take the adjoint of the given operations.
     */
    inline void applyOperations(StateVectorManaged<T> &state,
                                const OpsData<T> &operations,
                                bool adj = false) {
        for (size_t op_idx = 0; op_idx < operations.getOpsName().size();
             op_idx++) {
            state.applyOperation(operations.getOpsName()[op_idx],
                                 operations.getOpsWires()[op_idx],
                                 operations.getOpsInverses()[op_idx] ^ adj,
                                 operations.getOpsParams()[op_idx]);
        }
    }
    /**
     * @brief Utility method to apply the adjoint indexed operation from
     * `%OpsData<T>` object to `%StateVectorManaged<T>`.
     *
     * @param state Statevector to be updated.
     * @param operations Operations to apply.
     * @param op_idx Adjointed operation index to apply.
     */
    inline void applyOperationAdj(StateVectorManaged<T> &state,
                                  const OpsData<T> &operations, size_t op_idx) {
        state.applyOperation(operations.getOpsName()[op_idx],
                             operations.getOpsWires()[op_idx],
                             !operations.getOpsInverses()[op_idx],
                             operations.getOpsParams()[op_idx]);
    }

    /**
     * @brief Utility method to apply a given operations from given
     * `%ObsDatum<T>` object to `%StateVectorManaged<T>`
     *
     * @param state Statevector to be updated.
     * @param observable Observable to apply.
     */
    inline void applyObservable(StateVectorManaged<T> &state,
                                const ObsDatum<T> &observable) {
        using namespace Pennylane::Util;
        for (size_t j = 0; j < observable.getSize(); j++) {
            if (!observable.getObsParams().empty()) {
                std::visit(
                    [&](const auto &param) {
                        using p_t = std::decay_t<decltype(param)>;
                        // Apply supported gate with given params
                        if constexpr (std::is_same_v<p_t, std::vector<T>>) {
                            state.applyOperation(observable.getObsName()[j],
                                                 observable.getObsWires()[j],
                                                 false, param);
                        }
                        // Apply provided matrix
                        else if constexpr (std::is_same_v<
                                               p_t,
                                               std::vector<std::complex<T>>>) {
                            state.applyMatrix(
                                param, observable.getObsWires()[j], false);
                        } else {
                            state.applyOperation(observable.getObsName()[j],
                                                 observable.getObsWires()[j],
                                                 false);
                        }
                    },
                    observable.getObsParams()[j]);
            } else { // Offloat to SV dispatcher if no parameters provided
                state.applyOperation(observable.getObsName()[j],
                                     observable.getObsWires()[j], false);
            }
        }
    }

    /**
     * @brief OpenMP accelerated application of observables to given
     * statevectors
     *
     * @param states Vector of statevector copies, one per observable.
     * @param reference_state Reference statevector
     * @param observables Vector of observables to apply to each statevector.
     */
    inline void applyObservables(std::vector<StateVectorManaged<T>> &states,
                                 const StateVectorManaged<T> &reference_state,
                                 const std::vector<ObsDatum<T>> &observables) {
        // clang-format off
        // Globally scoped exception value to be captured within OpenMP block.
        // See the following for OpenMP design decisions:
        // https://www.openmp.org/wp-content/uploads/openmp-examples-4.5.0.pdf
        std::exception_ptr ex = nullptr;
        size_t num_observables = observables.size();
        #if defined(_OPENMP)
            #pragma omp parallel default(none)                                 \
            shared(states, reference_state, observables, ex, num_observables)
        {
            #pragma omp for
        #endif
            for (size_t h_i = 0; h_i < num_observables; h_i++) {
                try {
                    states[h_i].updateData(reference_state.getDataVector());
                    applyObservable(states[h_i], observables[h_i]);
                } catch (...) {
                    #if defined(_OPENMP)
                        #pragma omp critical
                    #endif
                    ex = std::current_exception();
                    #if defined(_OPENMP)
                        #pragma omp cancel for
                    #endif
                }
            }
        #if defined(_OPENMP)
            if (ex) {
                #pragma omp cancel parallel
            }
        }
        #endif
        if (ex) {
            std::rethrow_exception(ex);
        }
        // clang-format on
    }

    /**
     * @brief OpenMP accelerated application of adjoint operations to
     * statevectors.
     *
     * @param states Vector of all statevectors; 1 per observable
     * @param operations Operations list.
     * @param op_idx Index of given operation within operations list to take
     * adjoint of.
     */
    inline void applyOperationsAdj(std::vector<StateVectorManaged<T>> &states,
                                   const OpsData<T> &operations,
                                   size_t op_idx) {
        // clang-format off
        // Globally scoped exception value to be captured within OpenMP block.
        // See the following for OpenMP design decisions:
        // https://www.openmp.org/wp-content/uploads/openmp-examples-4.5.0.pdf
        std::exception_ptr ex = nullptr;
        size_t num_states = states.size();
        #if defined(_OPENMP)
            #pragma omp parallel default(none)                                 \
                shared(states, operations, op_idx, ex, num_states)
        {
            #pragma omp for
        #endif
            for (size_t obs_idx = 0; obs_idx < num_states; obs_idx++) {
                try {
                    applyOperationAdj(states[obs_idx], operations, op_idx);
                } catch (...) {
                    #if defined(_OPENMP)
                        #pragma omp critical
                    #endif
                    ex = std::current_exception();
                    #if defined(_OPENMP)
                        #pragma omp cancel for
                    #endif
                }
            }
        #if defined(_OPENMP)
            if (ex) {
                #pragma omp cancel parallel
            }
        }
        #endif
        if (ex) {
            std::rethrow_exception(ex);
        }
        // clang-format on
    }

    /**
     * @brief Inline utility to assist with getting the Jacobian index offset.
     *
     * @param obs_index
     * @param tp_index
     * @param tp_size
     * @return size_t
     */
    inline auto getJacIndex(size_t obs_index, size_t tp_index, size_t tp_size)
        -> size_t {
        return obs_index * tp_size + tp_index;
    }

    /**
     * @brief Copies complex data array into a `%vector` of the same dimension.
     *
     * @param input_state
     * @param state_length
     * @return std::vector<std::complex<T>>
     */
    auto copyStateData(const std::complex<T> *input_state, size_t state_length)
        -> std::vector<std::complex<T>> {
        return {input_state, input_state + state_length};
    }

    /**
     * @brief Applies the gate generator for a given parameteric gate. Returns
     * the associated scaling coefficient.
     *
     * @param sv Statevector data to operate upon.
     * @param op_name Name of parametric gate.
     * @param wires Wires to operate upon.
     * @param adj Indicate whether to take the adjoint of the operation.
     * @return T Generator scaling coefficient.
     */
    inline auto applyGenerator(StateVectorManaged<T> &sv,
                               const std::string &op_name,
                               const std::vector<size_t> &wires, const bool adj)
        -> T {
        generator_map.at(op_name)(sv, wires, adj);
        return scaling_factors.at(op_name);
    }

  public:
    AdjointJacobian() = default;

    /**
     * @brief Utility to create a given operations object.
     *
     * @param ops_name Name of operations.
     * @param ops_params Parameters for each operation in ops_name.
     * @param ops_wires Wires for each operation in ops_name.
     * @param ops_inverses Indicate whether to take adjoint of each operation in
     * ops_name.
     * @param ops_matrices Matrix definition of an operation if unsupported.
     * @return const OpsData<T>
     */
    auto createOpsData(
        const std::vector<std::string> &ops_name,
        const std::vector<std::vector<T>> &ops_params,
        const std::vector<std::vector<size_t>> &ops_wires,
        const std::vector<bool> &ops_inverses,
        const std::vector<std::vector<std::complex<T>>> &ops_matrices = {{}})
        -> OpsData<T> {
        return {ops_name, ops_params, ops_wires, ops_inverses, ops_matrices};
    }

    /**
     * @brief Calculates the Jacobian for the statevector for the selected set
     * of parametric gates.
     *
     * For the statevector data associated with `psi` of length `num_elements`,
     * we make internal copies to a `%StateVectorManaged<T>` object, with one
     * per required observable. The `operations` will be applied to the internal
     * statevector copies, with the operation indices participating in the
     * gradient calculations given in `trainableParams`, and the overall number
     * of parameters for the gradient calculation provided within `num_params`.
     * The resulting row-major ordered `jac` matrix representation will be of
     * size `trainableParams.size() * observables.size()`. OpenMP is used to
     * enable independent operations to be offloaded to threads.
     *
     * @param psi Pointer to the statevector data.
     * @param num_elements Length of the statevector data.
     * @param jac Preallocated vector for Jacobian data results.
     * @param observables Observables for which to calculate Jacobian.
     * @param operations Operations used to create given state.
     * @param trainableParams List of parameters participating in Jacobian
     * calculation.
     * @param apply_operations Indicate whether to apply operations to psi prior
     * to calculation.
     */
    void adjointJacobian(const std::complex<T> *psi, size_t num_elements,
                         std::vector<std::vector<T>> &jac,
                         const std::vector<ObsDatum<T>> &observables,
                         const OpsData<T> &operations,
                         const std::vector<size_t> &trainableParams,
                         bool apply_operations = false) {
        PL_ABORT_IF(trainableParams.empty(),
                    "No trainable parameters provided.");

        // Track positions within par and non-par operations
        size_t num_observables = observables.size();
        size_t trainableParamNumber = trainableParams.size() - 1;
        size_t current_param_idx =
            operations.getNumParOps() - 1; // total number of parametric ops

        auto tp_it = trainableParams.end();

        // Create $U_{1:p}\vert \lambda \rangle$
        StateVectorManaged<T> lambda(psi, num_elements);

        // Apply given operations to statevector if requested
        if (apply_operations) {
            applyOperations(lambda, operations);
        }

        // Create observable-applied state-vectors
        std::vector<StateVectorManaged<T>> H_lambda(
            num_observables, StateVectorManaged<T>{lambda.getNumQubits()});
        applyObservables(H_lambda, lambda, observables);

        StateVectorManaged<T> mu(lambda.getNumQubits());

        for (int op_idx = static_cast<int>(operations.getOpsName().size() - 1);
             op_idx >= 0; op_idx--) {
            PL_ABORT_IF(operations.getOpsParams()[op_idx].size() > 1,
                        "The operation is not supported using the adjoint "
                        "differentiation method");
            if ((operations.getOpsName()[op_idx] != "QubitStateVector") &&
                (operations.getOpsName()[op_idx] != "BasisState")) {
                mu.updateData(lambda.getDataVector());
                applyOperationAdj(lambda, operations, op_idx);

                if (operations.hasParams(op_idx)) {
                    if (std::find(trainableParams.begin(), tp_it,
                                  current_param_idx) != tp_it) {
                        const T scalingFactor =
                            applyGenerator(
                                mu, operations.getOpsName()[op_idx],
                                operations.getOpsWires()[op_idx],
                                !operations.getOpsInverses()[op_idx]) *
                            (2 * (operations.getOpsInverses()[op_idx] ? 0 : 1) -
                             1);
                        // clang-format off

                        #if defined(_OPENMP)
                            #pragma omp parallel for default(none)   \
                            shared(H_lambda, jac, mu, scalingFactor, \
                                trainableParamNumber, tp_it,         \
                                num_observables)
                        #endif

                        // clang-format on
                        for (size_t obs_idx = 0; obs_idx < num_observables;
                             obs_idx++) {
                            updateJacobian(H_lambda[obs_idx], mu, jac,
                                           scalingFactor, obs_idx,
                                           trainableParamNumber);
                        }
                        trainableParamNumber--;
                        std::advance(tp_it, -1);
                    }
                    current_param_idx--;
                }
                applyOperationsAdj(H_lambda, operations,
                                   static_cast<size_t>(op_idx));
            }
        }
    }

    /**
     * @brief Calculates the Jacobian for the statevector for the selected set
     * of parametric gates.
     *
     * For the statevector data associated with `psi` of length `num_elements`,
     * we make internal copies to a `%StateVectorManaged<T>` object, with one
     * per required observable. The `operations` will be applied to the internal
     * statevector copies, with the operation indices participating in the
     * gradient calculations given in `trainableParams`, and the overall number
     * of parameters for the gradient calculation provided within `num_params`.
     * The resulting row-major ordered `jac` matrix representation will be of
     * size `trainableParams.size() * observables.size()`. OpenMP is used to
     * enable independent operations to be offloaded to threads.
     *
     * @param jac Preallocated vector for Jacobian data results.
     * @param tape The QuantumTape to differentiate
     * @param apply_operations Indicate whether to apply operations to tape.psi
     * prior to calculation.
     */
    void adjointJacobianTape(std::vector<std::vector<T>> &jac,
                             const JacobianTapeT<T> &tape,
                             bool apply_operations = false) {
        PL_ABORT_IF(tape.trainableParams.empty(),
                    "No trainable parameters provided.");

        const OpsData<T> &ops = tape.operations;
        const std::vector<std::string> &ops_name = ops.getOpsName();

        const std::vector<ObsDatum<T>> &obs = tape.observables;
        const size_t num_observables = obs.size();

        // Track positions within par and non-par operations
        size_t trainableParamNumber = tape.trainableParams.size() - 1;
        size_t current_param_idx =
            ops.getNumParOps() - 1; // total number of parametric ops

        auto tp_it = tape.trainableParams.end();

        // Create $U_{1:p}\vert \lambda \rangle$
        StateVectorManaged<T> lambda(tape.psi, tape.num_elements);

        // Apply given operations to statevector if requested
        if (apply_operations) {
            applyOperations(lambda, ops);
        }

        // Create observable-applied state-vectors
        std::vector<StateVectorManaged<T>> H_lambda(num_observables,
                                                    {lambda.getNumQubits()});
        applyObservables(H_lambda, lambda, obs);

        StateVectorManaged<T> mu(lambda.getNumQubits());

        for (int op_idx = static_cast<int>(ops_name.size() - 1); op_idx >= 0;
             op_idx--) {
            PL_ABORT_IF(ops.getOpsParams()[op_idx].size() > 1,
                        "The operation is not supported using the adjoint "
                        "differentiation method");
            if ((ops_name[op_idx] != "QubitStateVector") &&
                (ops_name[op_idx] != "BasisState")) {
                mu.updateData(lambda.getDataVector());
                applyOperationAdj(lambda, ops, op_idx);

                if (ops.hasParams(op_idx)) {
                    if (std::find(tape.trainableParams.begin(), tp_it,
                                  current_param_idx) != tp_it) {
                        const T scalingFactor =
                            applyGenerator(mu, ops_name[op_idx],
                                           ops.getOpsWires()[op_idx],
                                           !ops.getOpsInverses()[op_idx]) *
                            (2 * (0b1 ^ ops.getOpsInverses()[op_idx]) - 1);
                        // clang-format off

                        #if defined(_OPENMP)
                            #pragma omp parallel for default(none)   \
                            shared(H_lambda, jac, mu, scalingFactor, \
                                trainableParamNumber, tp_it,         \
                                num_observables)
                        #endif

                        // clang-format on
                        for (size_t obs_idx = 0; obs_idx < num_observables;
                             obs_idx++) {
                            updateJacobian(H_lambda[obs_idx], mu, jac,
                                           scalingFactor, obs_idx,
                                           trainableParamNumber);
                        }
                        trainableParamNumber--;
                        std::advance(tp_it, -1);
                    }
                    current_param_idx--;
                }
                applyOperationsAdj(H_lambda, ops, static_cast<size_t>(op_idx));
            }
        }
    }
}; // class AdjointJacobian

} // namespace Pennylane::Algorithms<|MERGE_RESOLUTION|>--- conflicted
+++ resolved
@@ -24,11 +24,7 @@
 #include <vector>
 
 #include "Error.hpp"
-<<<<<<< HEAD
 #include "JacobianTape.hpp"
-#include "StateVector.hpp"
-=======
->>>>>>> d9fd6d8a
 #include "StateVectorManaged.hpp"
 #include "Util.hpp"
 
@@ -551,8 +547,8 @@
         }
 
         // Create observable-applied state-vectors
-        std::vector<StateVectorManaged<T>> H_lambda(num_observables,
-                                                    {lambda.getNumQubits()});
+        std::vector<StateVectorManaged<T>> H_lambda(
+            num_observables, StateVectorManaged<T>{lambda.getNumQubits()});
         applyObservables(H_lambda, lambda, obs);
 
         StateVectorManaged<T> mu(lambda.getNumQubits());
