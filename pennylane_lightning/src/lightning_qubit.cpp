// Copyright 2020 Xanadu Quantum Technologies Inc.

// Licensed under the Apache License, Version 2.0 (the "License");
// you may not use this file except in compliance with the License.
// You may obtain a copy of the License at

//     http://www.apache.org/licenses/LICENSE-2.0

// Unless required by applicable law or agreed to in writing, software
// distributed under the License is distributed on an "AS IS" BASIS,
// WITHOUT WARRANTIES OR CONDITIONS OF ANY KIND, either express or implied.
// See the License for the specific language governing permissions and
// limitations under the License.
/**
 * @file
 * Contains the main `apply()` and auxiliary functions for applying a set of
 * operations to a multiqubit statevector.
 */
#include "lightning_qubit.hpp"

<<<<<<< HEAD
/**
* Applies specified operations onto an input state of an arbitrary number of qubits.
*
* Note that only up to 50 qubits are currently supported. This limitation is due to the Eigen
* Tensor library not supporting dynamically ranked tensors.
*
* @param state the multiqubit statevector
* @param ops a vector of operation names in the order they should be applied
* @param wires a vector of wires corresponding to the operations specified in ops
* @param params a vector of parameters corresponding to the operations specified in ops
* @param qubits the number of qubits of the statevector
* @return the transformed statevector
*/
=======
>>>>>>> 69bc4239
VectorXcd apply (
    Ref<VectorXcd> state,
    vector<string> ops,
    vector<vector<int>> wires,
    vector<vector<float>> params,
    const int qubits
) {
    if (qubits <= 0)
        throw std::invalid_argument("Must specify one or more qubits");

    switch (qubits) {
    case 1: return QubitOperations<1>::apply(state, ops, wires, params);
    case 2: return QubitOperations<2>::apply(state, ops, wires, params);
    case 3: return QubitOperations<3>::apply(state, ops, wires, params);
    case 4: return QubitOperations<4>::apply(state, ops, wires, params);
    case 5: return QubitOperations<5>::apply(state, ops, wires, params);
    case 6: return QubitOperations<6>::apply(state, ops, wires, params);
    case 7: return QubitOperations<7>::apply(state, ops, wires, params);
    case 8: return QubitOperations<8>::apply(state, ops, wires, params);
    case 9: return QubitOperations<9>::apply(state, ops, wires, params);
    case 10: return QubitOperations<10>::apply(state, ops, wires, params);
    case 11: return QubitOperations<11>::apply(state, ops, wires, params);
    case 12: return QubitOperations<12>::apply(state, ops, wires, params);
    case 13: return QubitOperations<13>::apply(state, ops, wires, params);
    case 14: return QubitOperations<14>::apply(state, ops, wires, params);
    case 15: return QubitOperations<15>::apply(state, ops, wires, params);
    case 16: return QubitOperations<16>::apply(state, ops, wires, params);
    case 17: return QubitOperations<17>::apply(state, ops, wires, params);
    case 18: return QubitOperations<18>::apply(state, ops, wires, params);
    case 19: return QubitOperations<19>::apply(state, ops, wires, params);
    case 20: return QubitOperations<20>::apply(state, ops, wires, params);
    case 21: return QubitOperations<21>::apply(state, ops, wires, params);
    case 22: return QubitOperations<22>::apply(state, ops, wires, params);
    case 23: return QubitOperations<23>::apply(state, ops, wires, params);
    case 24: return QubitOperations<24>::apply(state, ops, wires, params);
    case 25: return QubitOperations<25>::apply(state, ops, wires, params);
    case 26: return QubitOperations<26>::apply(state, ops, wires, params);
    case 27: return QubitOperations<27>::apply(state, ops, wires, params);
    case 28: return QubitOperations<28>::apply(state, ops, wires, params);
    case 29: return QubitOperations<29>::apply(state, ops, wires, params);
    case 30: return QubitOperations<30>::apply(state, ops, wires, params);
    case 31: return QubitOperations<31>::apply(state, ops, wires, params);
    case 32: return QubitOperations<32>::apply(state, ops, wires, params);
    case 33: return QubitOperations<33>::apply(state, ops, wires, params);
    case 34: return QubitOperations<34>::apply(state, ops, wires, params);
    case 35: return QubitOperations<35>::apply(state, ops, wires, params);
    case 36: return QubitOperations<36>::apply(state, ops, wires, params);
    case 37: return QubitOperations<37>::apply(state, ops, wires, params);
    case 38: return QubitOperations<38>::apply(state, ops, wires, params);
    case 39: return QubitOperations<39>::apply(state, ops, wires, params);
    case 40: return QubitOperations<40>::apply(state, ops, wires, params);
    case 41: return QubitOperations<41>::apply(state, ops, wires, params);
    case 42: return QubitOperations<42>::apply(state, ops, wires, params);
    case 43: return QubitOperations<43>::apply(state, ops, wires, params);
    case 44: return QubitOperations<44>::apply(state, ops, wires, params);
    case 45: return QubitOperations<45>::apply(state, ops, wires, params);
    case 46: return QubitOperations<46>::apply(state, ops, wires, params);
    case 47: return QubitOperations<47>::apply(state, ops, wires, params);
    case 48: return QubitOperations<48>::apply(state, ops, wires, params);
    case 49: return QubitOperations<49>::apply(state, ops, wires, params);
    case 50: return QubitOperations<50>::apply(state, ops, wires, params);
    default: throw std::invalid_argument("No support for > 50 qubits");
    }
}

<<<<<<< HEAD
VectorXcd marginal_probs (
    Ref<VectorXcd> probs,
    vector<int> wires,
    const int qubits
) {
    switch (qubits) {
    case 1: return QubitOperations<1>::marginal_probs(probs, wires);
    case 2: return QubitOperations<2>::marginal_probs(probs, wires);
    case 3: return QubitOperations<3>::marginal_probs(probs, wires);
    case 4: return QubitOperations<4>::marginal_probs(probs, wires);
    case 5: return QubitOperations<5>::marginal_probs(probs, wires);
    }
}

VectorXcd all_probs (
    Ref<VectorXcd> state
) {
    return (state * state.conjugate().transpose()).diagonal();
}

PYBIND11_MODULE(lightning_qubit_ops, m)
{
    m.doc() = "lightning.qubit apply() method using Eigen";
    m.def("apply", apply, "lightning.qubit apply() method");
    m.def("probs", probs, "lightning.qubit probs() method");
=======
vector<int> calculate_tensor_indices(const vector<int> &wires, const vector<int> &tensor_indices) {
    vector<int> new_tensor_indices = wires;
    int n_indices = tensor_indices.size();
    for (int j = 0; j < n_indices; j++) {
        if (count(wires.begin(), wires.end(), tensor_indices[j]) == 0) {
            new_tensor_indices.push_back(tensor_indices[j]);
        }
    }
    return new_tensor_indices;
}

Gate_Xq<1> get_gate_1q(const string &gate_name, const vector<float> &params) {
    Gate_Xq<1> op;

    if (params.empty()) {
        pfunc_Xq<1> f = OneQubitOps.at(gate_name);
        op = (*f)();
    }
    else if (params.size() == 1) {
        pfunc_Xq_one_param<1> f = OneQubitOpsOneParam.at(gate_name);
        op = (*f)(params[0]);
    }
    else if (params.size() == 3) {
        pfunc_Xq_three_params<1> f = OneQubitOpsThreeParams.at(gate_name);
        op = (*f)(params[0], params[1], params[2]);
    }
    return op;
}

Gate_Xq<2> get_gate_2q(const string &gate_name, const vector<float> &params) {
    Gate_Xq<2> op;

    if (params.empty()) {
        pfunc_Xq<2> f = TwoQubitOps.at(gate_name);
        op = (*f)();
    }
    else if (params.size() == 1) {
        pfunc_Xq_one_param<2> f = TwoQubitOpsOneParam.at(gate_name);
        op = (*f)(params[0]);
    }
    else if (params.size() == 3) {
        pfunc_Xq_three_params<2> f = TwoQubitOpsThreeParams.at(gate_name);
        op = (*f)(params[0], params[1], params[2]);
    }
    return op;
}

Gate_Xq<3> get_gate_3q(const string &gate_name) {
    Gate_Xq<3> op;
    pfunc_Xq<3> f = ThreeQubitOps.at(gate_name);
    op = (*f)();
    return op;
}

vector<int> calculate_qubit_positions(const vector<int> &tensor_indices) {
    vector<int> idx(tensor_indices.size());
    std::iota(idx.begin(), idx.end(), 0);
    stable_sort(idx.begin(), idx.end(), [&tensor_indices](size_t i1, size_t i2) {
        return tensor_indices[i1] < tensor_indices[i2];
    });
    return idx;
}

VectorXcd apply_ops_1q(
    Ref<VectorXcd> state,
    vector<string> ops,
    vector<vector<float>> params
) {
    VectorXcd evolved_state = state;

    int num_ops = ops.size();

    for (int i = 0; i < num_ops; i++) {
        // Load operation string and corresponding wires and parameters
        string op_string = ops[i];
        vector<float> p = params[i];

        Gate_Xq<1> gate = get_gate_1q(op_string, p);
        MatrixXcd gate_matrix = Map<MatrixXcd> (gate.data(), 2, 2);

        evolved_state = gate_matrix * evolved_state;
    }

    return evolved_state;
}

VectorXcd apply_ops_2q(
    Ref<VectorXcd> state,
    const vector<string>& ops,
    const vector<vector<int>>& wires,
    const vector<vector<float>>& params
) {
    State_Xq<2> evolved_tensor = TensorMap<State_Xq<2>>(state.data(), 2, 2);
    const int qubits = log2(evolved_tensor.size());

    vector<int> tensor_indices(qubits);
    std::iota(std::begin(tensor_indices), std::end(tensor_indices), 0);
    vector<int> qubit_positions(qubits);
    std::iota(std::begin(qubit_positions), std::end(qubit_positions), 0);

    int num_ops = ops.size();

    for (int i = 0; i < num_ops; i++) {
        // Load operation string and corresponding wires and parameters
        string op_string = ops[i];
        vector<int> w = wires[i];
        int num_wires = w.size();
        vector<float> p = params[i];
        State_Xq<2> tensor_contracted;

        vector<int> wires_to_contract(w.size());
        for (int j = 0; j < num_wires; j++) {
            wires_to_contract[j] = qubit_positions[w[j]];
        }
        tensor_indices = calculate_tensor_indices(w, tensor_indices);
        qubit_positions = calculate_qubit_positions(tensor_indices);

        if (w.size() == 1) {
            tensor_contracted = contract_1q_op<State_Xq<2>> (evolved_tensor, op_string, wires_to_contract, p);
        }
        else if (w.size() == 2) {
            tensor_contracted = contract_2q_op<State_Xq<2>> (evolved_tensor, op_string, wires_to_contract, p);
        }
        evolved_tensor = tensor_contracted;
    }
    State_Xq<2> shuffled_evolved_tensor = evolved_tensor.shuffle(qubit_positions);

    return Map<VectorXcd> (shuffled_evolved_tensor.data(), shuffled_evolved_tensor.size(), 1);
>>>>>>> 69bc4239
}<|MERGE_RESOLUTION|>--- conflicted
+++ resolved
@@ -18,22 +18,6 @@
  */
 #include "lightning_qubit.hpp"
 
-<<<<<<< HEAD
-/**
-* Applies specified operations onto an input state of an arbitrary number of qubits.
-*
-* Note that only up to 50 qubits are currently supported. This limitation is due to the Eigen
-* Tensor library not supporting dynamically ranked tensors.
-*
-* @param state the multiqubit statevector
-* @param ops a vector of operation names in the order they should be applied
-* @param wires a vector of wires corresponding to the operations specified in ops
-* @param params a vector of parameters corresponding to the operations specified in ops
-* @param qubits the number of qubits of the statevector
-* @return the transformed statevector
-*/
-=======
->>>>>>> 69bc4239
 VectorXcd apply (
     Ref<VectorXcd> state,
     vector<string> ops,
@@ -99,7 +83,6 @@
     }
 }
 
-<<<<<<< HEAD
 VectorXcd marginal_probs (
     Ref<VectorXcd> probs,
     vector<int> wires,
@@ -120,12 +103,6 @@
     return (state * state.conjugate().transpose()).diagonal();
 }
 
-PYBIND11_MODULE(lightning_qubit_ops, m)
-{
-    m.doc() = "lightning.qubit apply() method using Eigen";
-    m.def("apply", apply, "lightning.qubit apply() method");
-    m.def("probs", probs, "lightning.qubit probs() method");
-=======
 vector<int> calculate_tensor_indices(const vector<int> &wires, const vector<int> &tensor_indices) {
     vector<int> new_tensor_indices = wires;
     int n_indices = tensor_indices.size();
@@ -254,5 +231,4 @@
     State_Xq<2> shuffled_evolved_tensor = evolved_tensor.shuffle(qubit_positions);
 
     return Map<VectorXcd> (shuffled_evolved_tensor.data(), shuffled_evolved_tensor.size(), 1);
->>>>>>> 69bc4239
 }