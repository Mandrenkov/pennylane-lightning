# Copyright 2020 Xanadu Quantum Technologies Inc.

# Licensed under the Apache License, Version 2.0 (the "License");
# you may not use this file except in compliance with the License.
# You may obtain a copy of the License at

#     http://www.apache.org/licenses/LICENSE-2.0

# Unless required by applicable law or agreed to in writing, software
# distributed under the License is distributed on an "AS IS" BASIS,
# WITHOUT WARRANTIES OR CONDITIONS OF ANY KIND, either express or implied.
# See the License for the specific language governing permissions and
# limitations under the License.

"""Version information.
   Version number (major.minor.patch[-label])
"""

<<<<<<< HEAD
__version__ = "0.22.0-dev17"
=======
__version__ = "0.23.0-dev0"
>>>>>>> 85957bb7
<|MERGE_RESOLUTION|>--- conflicted
+++ resolved
@@ -16,8 +16,4 @@
    Version number (major.minor.patch[-label])
 """
 
-<<<<<<< HEAD
-__version__ = "0.22.0-dev17"
-=======
-__version__ = "0.23.0-dev0"
->>>>>>> 85957bb7
+__version__ = "0.23.0-dev0"