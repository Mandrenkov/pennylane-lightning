--- conflicted
+++ resolved
@@ -1,5 +1,3 @@
-<<<<<<< HEAD
-=======
 # Release 0.21.0-dev
 
 ### New features since last release
@@ -18,7 +16,6 @@
 
 ---
 
->>>>>>> 41455667
 # Release 0.20.0
 
 ### New features since last release
@@ -31,9 +28,6 @@
 
 * Added examples folder containing aggregate gate performance test.
 [(#165)](https://github.com/PennyLaneAI/pennylane-lightning/pull/165)
-
-* Add VJP support to PL-Lightning.
-[(#181)](https://github.com/PennyLaneAI/pennylane-lightning/pull/181)
 
 ### Breaking changes
 
