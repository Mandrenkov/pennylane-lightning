# Copyright 2018-2021 Xanadu Quantum Technologies Inc.

# Licensed under the Apache License, Version 2.0 (the "License");
# you may not use this file except in compliance with the License.
# You may obtain a copy of the License at

#     http://www.apache.org/licenses/LICENSE-2.0

# Unless required by applicable law or agreed to in writing, software
# distributed under the License is distributed on an "AS IS" BASIS,
# WITHOUT WARRANTIES OR CONDITIONS OF ANY KIND, either express or implied.
# See the License for the specific language governing permissions and
# limitations under the License.
"""
Tests for the ``vjp`` method of LightningQubit.
"""
from cmath import exp
import pytest

import pennylane as qml
from pennylane import numpy as np

try:
    from pennylane_lightning.lightning_qubit_ops import (
        VectorJacobianProductC64,
        VectorJacobianProductC128,
    )
except (ImportError, ModuleNotFoundError):
    pytest.skip("No binary module found. Skipping.", allow_module_level=True)


class TestComputeVJP:
    """Tests for the numeric computation of VJPs"""

    @pytest.fixture
    def dev(self):
        return qml.device("lightning.qubit", wires=2)

    @pytest.mark.skipif(
        not hasattr(np, "complex256"), reason="Numpy only defines complex256 in Linux-like system"
    )
    def test_unsupported_complex_type(self, dev):
        dev._state = np.array([1, 0, 0, 0], dtype=np.complex256)

        dy = np.array([[1.0, 2.0], [3.0, 4.0]])
        jac = np.array([[[1.0, 0.1, 0.2], [0.2, 0.6, 0.1]], [[0.4, -0.7, 1.2], [-0.5, -0.6, 0.7]]])

        with pytest.raises(TypeError, match="Unsupported .*"):
            dev.compute_vjp(dy, jac)

    @pytest.mark.parametrize("C", [np.complex64, np.complex128])
    def test_computation(self, tol, dev, C):
        """Test that the correct VJP is returned"""
        dev._state = dev._asarray(dev._state, C)

        dy = np.array([[1.0, 2.0], [3.0, 4.0]])
        jac = np.array([[[1.0, 0.1, 0.2], [0.2, 0.6, 0.1]], [[0.4, -0.7, 1.2], [-0.5, -0.6, 0.7]]])

        vjp = dev.compute_vjp(dy, jac)
        expected = np.tensordot(dy, jac, axes=[[0, 1], [0, 1]])

        assert vjp.shape == (3,)
        assert np.allclose(vjp, expected, atol=tol, rtol=0)

    @pytest.mark.parametrize("C", [np.complex64, np.complex128])
    def test_computation_num(self, tol, dev, C):
        """Test that the correct VJP is returned"""
        dev._state = dev._asarray(dev._state, C)

        dy = np.array([[1.0, 2.0], [3.0, 4.0]])
        jac = np.array([[[1.0, 0.1, 0.2], [0.2, 0.6, 0.1]], [[0.4, -0.7, 1.2], [-0.5, -0.6, 0.7]]])

        vjp = dev.compute_vjp(dy, jac, num=4)
        expected = np.tensordot(dy, jac, axes=[[0, 1], [0, 1]])

        assert vjp.shape == (3,)
        assert np.allclose(vjp, expected, atol=tol, rtol=0)

    @pytest.mark.parametrize("C", [np.complex64, np.complex128])
    def test_computation_num_error(self, dev, C):
        """Test that the correct VJP is returned"""
        dev._state = dev._asarray(dev._state, C)

        dy = np.array([[1.0, 2.0], [3.0, 4.0]])
        jac = np.array([[[1.0, 0.1, 0.2], [0.2, 0.6, 0.1]], [[0.4, -0.7, 1.2], [-0.5, -0.6, 0.7]]])

        with pytest.raises(ValueError, match="Invalid size for the gradient-output vector"):
            dev.compute_vjp(dy, jac, num=3)

    @pytest.mark.parametrize("C", [np.complex64, np.complex128])
    def test_jacobian_is_none(self, dev, C):
        """A None Jacobian returns a None VJP"""
        dev._state = dev._asarray(dev._state, C)

        dy = np.array([[1.0, 2.0], [3.0, 4.0]])
        jac = None

        vjp = dev.compute_vjp(dy, jac)
        assert vjp is None

    @pytest.mark.parametrize("C", [np.complex64, np.complex128])
    def test_zero_dy(self, dev, C):
        """A zero dy vector will return a zero matrix"""
        dev._state = dev._asarray(dev._state, C)

        dy = np.zeros([2, 2])
        jac = np.array([[[1.0, 0.1, 0.2], [0.2, 0.6, 0.1]], [[0.4, -0.7, 1.2], [-0.5, -0.6, 0.7]]])

        vjp = dev.compute_vjp(dy, jac)
        assert np.all(vjp == np.zeros([3]))

<<<<<<< HEAD
    @pytest.mark.parametrize("C", [np.complex64, np.complex128])
    def test_non_numpy_dy(self, dev, C):
        "Test compute_vjp works when dy is torch.tensor"
        torch = pytest.importorskip("torch")
        dev._state = dev._asarray(dev._state, C)

        dy = torch.zeros(2, 2)
        jac = np.array([[[1.0, 0.1, 0.2], [0.2, 0.6, 0.1]], [[0.4, -0.7, 1.2], [-0.5, -0.6, 0.7]]])

        vjp = dev.compute_vjp(dy, jac)
        assert torch.equal(vjp, torch.zeros([3], dtype=torch.double))
=======
    def test_array_dy(self, dev):
        """Test vjp_compute using Python array"""

        dy = [1.0, 1.0, 1.0, 1.0]
        jac = [dy, dy, dy, dy]

        expected = [4.0, 4.0, 4.0, 4.0]
        vjp = dev.compute_vjp(dy, jac)

        assert np.all(vjp == expected)

    def test_torch_tensor_dy(self, dev):
        """Test vjp_compute using the Torch interface"""
        torch = pytest.importorskip("torch")

        dtype = getattr(torch, "float32")

        dy = torch.ones(4, dtype=dtype)
        jac = torch.ones((4, 4), dtype=dtype)

        expected = torch.tensor([4.0, 4.0, 4.0, 4.0], dtype=dtype)
        vjp = dev.compute_vjp(dy, jac)

        assert torch.all(vjp == expected)

    def test_tf_tensor_dy(self, dev):
        """Test vjp_compute using the Tensorflow interface"""
        tf = pytest.importorskip("tensorflow")

        dy = tf.ones(4, dtype=tf.float32)
        jac = tf.ones((4, 4), dtype=tf.float32)

        expected = tf.constant([4.0, 4.0, 4.0, 4.0], dtype=tf.float32)
        vjp = dev.compute_vjp(dy, jac)
        assert tf.reduce_all(vjp == expected)
>>>>>>> e113be08


class TestVectorJacobianProduct:
    """Tests for the `vjp` function"""

    @pytest.fixture
    def dev(self):
        return qml.device("lightning.qubit", wires=2)

    @pytest.mark.skipif(
        not hasattr(np, "complex256"), reason="Numpy only defines complex256 in Linux-like system"
    )
    def test_unsupported_complex_type(self, dev):
        dev._state = np.array([1, 0, 0, 0], dtype=np.complex256)

        x, y, z = [0.5, 0.3, -0.7]

        with qml.tape.JacobianTape() as tape:
            qml.RX(0.4, wires=[0])
            qml.Rot(x, y, z, wires=[0])
            qml.RY(-0.2, wires=[0])
            qml.expval(qml.PauliZ(0))

        tape.trainable_params = {1, 2, 3}

        dy = np.array([1.0])

        with pytest.raises(TypeError, match="Unsupported .*"):
            dev.vjp(tape, dy)(tape)

    @pytest.mark.parametrize("C", [np.complex64, np.complex128])
    def test_use_device_state(self, tol, dev, C):
        """Tests that when using the device state, the correct answer is still returned."""
        dev._state = dev._asarray(dev._state, C)

        x, y, z = [0.5, 0.3, -0.7]

        with qml.tape.JacobianTape() as tape:
            qml.RX(0.4, wires=[0])
            qml.Rot(x, y, z, wires=[0])
            qml.RY(-0.2, wires=[0])
            qml.expval(qml.PauliZ(0))

        tape.trainable_params = {1, 2, 3}

        dy = np.array([1.0])

        fn1 = dev.vjp(tape, dy)
        vjp1 = fn1(tape)

        tape.execute(dev)
        fn2 = dev.vjp(tape, dy, use_device_state=True)
        vjp2 = fn2(tape)

        assert np.allclose(vjp1, vjp2, atol=tol, rtol=0)

    @pytest.mark.parametrize("C", [np.complex64, np.complex128])
    def test_provide_starting_state(self, tol, dev, C):
        """Tests provides correct answer when provided starting state."""
        dev._state = dev._asarray(dev._state, C)

        x, y, z = [0.5, 0.3, -0.7]

        with qml.tape.JacobianTape() as tape:
            qml.RX(0.4, wires=[0])
            qml.Rot(x, y, z, wires=[0])
            qml.RY(-0.2, wires=[0])
            qml.expval(qml.PauliZ(0))

        tape.trainable_params = {1, 2, 3}

        dy = np.array([1.0])

        fn1 = dev.vjp(tape, dy)
        vjp1 = fn1(tape)

        tape.execute(dev)
        fn2 = dev.vjp(tape, dy, starting_state=dev._pre_rotated_state)
        vjp2 = fn2(tape)

        assert np.allclose(vjp1, vjp2, atol=tol, rtol=0)

    @pytest.mark.parametrize("C", [np.complex64, np.complex128])
    def test_not_expval(self, dev, C):
        """Test if a QuantumFunctionError is raised for a tape with measurements that are not
        expectation values"""
        dev._state = dev._asarray(dev._state, C)

        with qml.tape.JacobianTape() as tape:
            qml.RX(0.1, wires=0)
            qml.var(qml.PauliZ(0))

        dy = np.array([1.0])

        with pytest.raises(qml.QuantumFunctionError, match="Adjoint differentiation method does"):
            dev.vjp(tape, dy)(tape)

    @pytest.mark.parametrize("C", [np.complex64, np.complex128])
    def test_finite_shots_warns(self, C):
        """Tests warning raised when finite shots specified"""

        dev = qml.device("lightning.qubit", wires=1, shots=1)
        dev._state = dev._asarray(dev._state, C)

        with qml.tape.JacobianTape() as tape:
            qml.expval(qml.PauliZ(0))

        dy = np.array([1.0])

        with pytest.warns(
            UserWarning, match="Requested adjoint differentiation to be computed with finite shots."
        ):
            dev.vjp(tape, dy)(tape)

    from pennylane_lightning import LightningQubit as lq

    @pytest.mark.skipif(not lq._CPP_BINARY_AVAILABLE, reason="Lightning binary required")
    @pytest.mark.parametrize("C", [np.complex64, np.complex128])
    def test_unsupported_op(self, dev, C):
        """Test if a QuantumFunctionError is raised for an unsupported operation, i.e.,
        multi-parameter operations that are not qml.Rot"""
        dev._state = dev._asarray(dev._state, C)

        with qml.tape.JacobianTape() as tape:
            qml.CRot(0.1, 0.2, 0.3, wires=[0, 1])
            qml.expval(qml.PauliZ(0))

        dy = np.array([1.0])

        with pytest.raises(
            qml.QuantumFunctionError, match="The CRot operation is not supported using the"
        ):
            dev.vjp(tape, dy)(tape)

        with qml.tape.JacobianTape() as tape:
            qml.SingleExcitation(0.1, wires=[0, 1])
            qml.expval(qml.PauliZ(0))

        with pytest.raises(
            qml.QuantumFunctionError,
            match="The SingleExcitation operation is not supported using the",
        ):
            dev.vjp(tape, dy)(tape)

    @pytest.mark.skipif(not lq._CPP_BINARY_AVAILABLE, reason="Lightning binary required")
    @pytest.mark.parametrize("C", [np.complex64, np.complex128])
    def test_proj_unsupported(self, dev, C):
        """Test if a QuantumFunctionError is raised for a Projector observable"""
        dev._state = dev._asarray(dev._state, C)

        with qml.tape.JacobianTape() as tape:
            qml.CRX(0.1, wires=[0, 1])
            qml.expval(qml.Projector([0, 1], wires=[0, 1]))

        dy = np.array([1.0])

        with pytest.raises(
            qml.QuantumFunctionError, match="differentiation method does not support the Projector"
        ):
            dev.vjp(tape, dy)(tape)

        with qml.tape.JacobianTape() as tape:
            qml.CRX(0.1, wires=[0, 1])
            qml.expval(qml.Projector([0], wires=[0]) @ qml.PauliZ(0))

        with pytest.raises(
            qml.QuantumFunctionError, match="differentiation method does not support the Projector"
        ):
            dev.vjp(tape, dy)(tape)

    @pytest.mark.skipif(not lq._CPP_BINARY_AVAILABLE, reason="Lightning binary required")
    @pytest.mark.parametrize("C", [np.complex64, np.complex128])
    def test_unsupported_hermitian_expectation(self, dev, C):
        dev._state = dev._asarray(dev._state, C)

        obs = np.array([[1, 0], [0, -1]], dtype=np.complex128, requires_grad=False)

        with qml.tape.JacobianTape() as tape:
            qml.RY(0.1, wires=(0,))
            qml.expval(qml.Hermitian(obs, wires=(0,)))

        dy = np.array([1.0])

        with pytest.raises(
            qml.QuantumFunctionError, match="Lightning adjoint differentiation method does not"
        ):
            dev.vjp(tape, dy)(tape)

        with qml.tape.JacobianTape() as tape:
            qml.RY(0.1, wires=(0,))
            qml.expval(qml.Hermitian(obs, wires=(0,)) @ qml.PauliZ(wires=1))

        with pytest.raises(
            qml.QuantumFunctionError, match="Lightning adjoint differentiation method does not"
        ):
            dev.vjp(tape, dy)(tape)

    @pytest.mark.parametrize("C", [np.complex64, np.complex128])
    def test_no_trainable_parameters(self, dev, C):
        """A tape with no trainable parameters will simply return None"""
        dev._state = dev._asarray(dev._state, C)

        x = 0.4

        with qml.tape.QuantumTape() as tape:
            qml.RX(x, wires=0)
            qml.CNOT(wires=[0, 1])
            qml.expval(qml.PauliZ(0))

        tape.trainable_params = {}
        dy = np.array([1.0])

        fn = dev.vjp(tape, dy)
        vjp = fn(tape)

        assert vjp is None

    @pytest.mark.parametrize("C", [np.complex64, np.complex128])
    def test_no_trainable_parameters_NEW(self, dev, C):
        """A tape with no trainable parameters will simply return None"""
        dev._state = dev._asarray(dev._state, C)

        x = 0.4

        with qml.tape.QuantumTape() as tape:
            qml.RX(x, wires=0)
            qml.CNOT(wires=[0, 1])
            qml.expval(qml.PauliZ(0))

        tape.trainable_params = {}
        dy = np.array([1.0])
        fn = dev.vjp(tape, dy)
        vjp = fn(tape)

        assert vjp is None

    @pytest.mark.parametrize("C", [np.complex64, np.complex128])
    def test_no_trainable_parameters_(self, dev, C):
        """A tape with no trainable parameters will simply return None"""
        dev._state = dev._asarray(dev._state, C)

        x = 0.4

        with qml.tape.QuantumTape() as tape:
            qml.RX(x, wires=0)
            qml.CNOT(wires=[0, 1])
            qml.expval(qml.PauliZ(0))

        tape.trainable_params = {}
        dy = np.array([1.0])

        fn = dev.vjp(tape, dy)
        vjp = fn(tape)

        assert vjp is None

    @pytest.mark.parametrize("C", [np.complex64, np.complex128])
    def test_zero_dy(self, dev, C):
        """A zero dy vector will return no tapes and a zero matrix"""
        dev._state = dev._asarray(dev._state, C)

        x = 0.4
        y = 0.6

        with qml.tape.QuantumTape() as tape:
            qml.RX(x, wires=0)
            qml.RX(y, wires=0)
            qml.CNOT(wires=[0, 1])
            qml.expval(qml.PauliZ(0))

        tape.trainable_params = {0, 1}
        dy = np.array([0.0])

        fn = dev.vjp(tape, dy)
        vjp = fn(tape)

        assert np.all(vjp == np.zeros([len(tape.trainable_params)]))

    @pytest.mark.parametrize("C", [np.complex64, np.complex128])
    def test_single_expectation_value(self, tol, dev, C):
        """Tests correct output shape and evaluation for a tape
        with a single expval output"""
        dev._state = dev._asarray(dev._state, C)

        x = 0.543
        y = -0.654

        with qml.tape.JacobianTape() as tape:
            qml.RX(x, wires=[0])
            qml.RY(y, wires=[1])
            qml.CNOT(wires=[0, 1])
            qml.expval(qml.PauliZ(0) @ qml.PauliX(1))

        tape.trainable_params = {0, 1}
        dy = np.array([1.0])

        fn = dev.vjp(tape, dy)
        vjp = fn(tape)

        expected = np.array([-np.sin(y) * np.sin(x), np.cos(y) * np.cos(x)])
        assert np.allclose(vjp, expected, atol=tol, rtol=0)

    @pytest.mark.parametrize("C", [np.complex64, np.complex128])
    def test_multiple_expectation_values(self, tol, dev, C):
        """Tests correct output shape and evaluation for a tape
        with multiple expval outputs"""
        dev._state = dev._asarray(dev._state, C)

        x = 0.543
        y = -0.654

        with qml.tape.JacobianTape() as tape:
            qml.RX(x, wires=[0])
            qml.RY(y, wires=[1])
            qml.CNOT(wires=[0, 1])
            qml.expval(qml.PauliZ(0))
            qml.expval(qml.PauliX(1))

        tape.trainable_params = {0, 1}
        dy = np.array([1.0, 2.0])

        fn = dev.vjp(tape, dy)
        vjp = fn(tape)

        expected = np.array([-np.sin(x), 2 * np.cos(y)])
        assert np.allclose(vjp, expected, atol=tol, rtol=0)

    @pytest.mark.parametrize("C", [np.complex64, np.complex128])
    def test_prob_expectation_values(self, dev, C):
        """Tests correct output shape and evaluation for a tape
        with prob and expval outputs"""
        dev._state = dev._asarray(dev._state, C)

        x = 0.543
        y = -0.654

        with qml.tape.JacobianTape() as tape:
            qml.RX(x, wires=[0])
            qml.RY(y, wires=[1])
            qml.CNOT(wires=[0, 1])
            qml.expval(qml.PauliZ(0))
            qml.probs(wires=[0, 1])

        tape.trainable_params = {0, 1}
        dy = np.array([1.0, 2.0, 3.0, 4.0, 5.0])

        with pytest.raises(qml.QuantumFunctionError, match="Adjoint differentiation method does"):
            dev.vjp(tape, dy)(tape)


class TestBatchVectorJacobianProduct:
    """Tests for the batch_vjp function"""

    @pytest.fixture
    def dev(self):
        return qml.device("lightning.qubit", wires=2)

    @pytest.mark.skipif(
        not hasattr(np, "complex256"), reason="Numpy only defines complex256 in Linux-like system"
    )
    def test_unsupported_complex_type(self, dev):
        dev._state = np.array([1, 0, 0, 0], dtype=np.complex256)

        with qml.tape.QuantumTape() as tape1:
            qml.RX(0.4, wires=0)
            qml.CNOT(wires=[0, 1])
            qml.expval(qml.PauliZ(0))

        with qml.tape.JacobianTape() as tape2:
            qml.RX(0.4, wires=0)
            qml.RX(0.6, wires=0)
            qml.CNOT(wires=[0, 1])
            qml.expval(qml.PauliZ(0))

        tape1.trainable_params = {0}
        tape2.trainable_params = {0, 1}

        tapes = [tape1, tape2]
        dys = [np.array([1.0]), np.array([1.0])]

        with pytest.raises(TypeError, match="Unsupported .*"):
            dev.batch_vjp(tapes, dys)

    @pytest.mark.parametrize("C", [np.complex64, np.complex128])
    def test_one_tape_no_trainable_parameters(self, dev, C):
        """A tape with no trainable parameters will simply return None"""
        dev._state = dev._asarray(dev._state, C)

        with qml.tape.QuantumTape() as tape1:
            qml.RX(0.4, wires=0)
            qml.CNOT(wires=[0, 1])
            qml.expval(qml.PauliZ(0))

        with qml.tape.JacobianTape() as tape2:
            qml.RX(0.4, wires=0)
            qml.RX(0.6, wires=0)
            qml.CNOT(wires=[0, 1])
            qml.expval(qml.PauliZ(0))

        tape1.trainable_params = {}
        tape2.trainable_params = {0, 1}

        tapes = [tape1, tape2]
        dys = [np.array([1.0]), np.array([1.0])]

        fn = dev.batch_vjp(tapes, dys)
        vjps = fn(tapes)

        assert vjps[0] is None
        assert vjps[1] is not None

    @pytest.mark.parametrize("C", [np.complex64, np.complex128])
    def test_all_tapes_no_trainable_parameters(self, dev, C):
        """If all tapes have no trainable parameters all outputs will be None"""
        dev._state = dev._asarray(dev._state, C)

        with qml.tape.QuantumTape() as tape1:
            qml.RX(0.4, wires=0)
            qml.CNOT(wires=[0, 1])
            qml.expval(qml.PauliZ(0))

        with qml.tape.QuantumTape() as tape2:
            qml.RX(0.4, wires=0)
            qml.RX(0.6, wires=0)
            qml.CNOT(wires=[0, 1])
            qml.expval(qml.PauliZ(0))

        tape1.trainable_params = set()
        tape2.trainable_params = set()

        tapes = [tape1, tape2]
        dys = [np.array([1.0]), np.array([1.0])]

        fn = dev.batch_vjp(tapes, dys)
        vjps = fn(tapes)

        assert vjps[0] is None
        assert vjps[1] is None

    @pytest.mark.parametrize("C", [np.complex64, np.complex128])
    def test_zero_dy(self, dev, C):
        """A zero dy vector will return no tapes and a zero matrix"""
        dev._state = dev._asarray(dev._state, C)

        with qml.tape.QuantumTape() as tape1:
            qml.RX(0.4, wires=0)
            qml.CNOT(wires=[0, 1])
            qml.expval(qml.PauliZ(0))

        with qml.tape.JacobianTape() as tape2:
            qml.RX(0.4, wires=0)
            qml.RX(0.6, wires=0)
            qml.CNOT(wires=[0, 1])
            qml.expval(qml.PauliZ(0))

        tape1.trainable_params = {0}
        tape2.trainable_params = {0, 1}

        tapes = [tape1, tape2]
        dys = [np.array([0.0]), np.array([1.0])]

        fn = dev.batch_vjp(tapes, dys)
        vjps = fn(tapes)

        assert np.allclose(vjps[0], 0)

    @pytest.mark.parametrize("C", [np.complex64, np.complex128])
    def test_reduction_append(self, dev, C):
        """Test the 'append' reduction strategy"""
        dev._state = dev._asarray(dev._state, C)

        with qml.tape.JacobianTape() as tape1:
            qml.RX(0.4, wires=0)
            qml.CNOT(wires=[0, 1])
            qml.expval(qml.PauliZ(0))

        with qml.tape.JacobianTape() as tape2:
            qml.RX(0.4, wires=0)
            qml.RX(0.6, wires=0)
            qml.CNOT(wires=[0, 1])
            qml.expval(qml.PauliZ(0))

        tape1.trainable_params = {0}
        tape2.trainable_params = {0, 1}

        tapes = [tape1, tape2]
        dys = [np.array([1.0]), np.array([1.0])]

        fn = dev.batch_vjp(tapes, dys, reduction="append")
        vjps = fn(tapes)

        assert len(vjps) == 2
        assert all(isinstance(v, np.ndarray) for v in vjps)
        assert all(len(v) == len(t.trainable_params) for t, v in zip(tapes, vjps))

    @pytest.mark.parametrize("C", [np.complex64, np.complex128])
    def test_reduction_append_callable(self, dev, C):
        """Test the 'append' reduction strategy"""
        dev._state = dev._asarray(dev._state, C)

        with qml.tape.JacobianTape() as tape1:
            qml.RX(0.4, wires=0)
            qml.CNOT(wires=[0, 1])
            qml.expval(qml.PauliZ(0))

        with qml.tape.JacobianTape() as tape2:
            qml.RX(0.4, wires=0)
            qml.RX(0.6, wires=0)
            qml.CNOT(wires=[0, 1])
            qml.expval(qml.PauliZ(0))

        tape1.trainable_params = {0}
        tape2.trainable_params = {0, 1}

        tapes = [tape1, tape2]
        dys = [np.array([1.0]), np.array([1.0])]

        fn = dev.batch_vjp(tapes, dys, reduction="append")
        vjps = fn(tapes)

        assert len(vjps) == 2
        assert all(isinstance(v, np.ndarray) for v in vjps)
        assert all(len(v) == len(t.trainable_params) for t, v in zip(tapes, vjps))

    @pytest.mark.parametrize("C", [np.complex64, np.complex128])
    def test_reduction_extend(self, dev, C):
        """Test the 'extend' reduction strategy"""
        dev._state = dev._asarray(dev._state, C)

        with qml.tape.JacobianTape() as tape1:
            qml.RX(0.4, wires=0)
            qml.CNOT(wires=[0, 1])
            qml.expval(qml.PauliZ(0))

        with qml.tape.JacobianTape() as tape2:
            qml.RX(0.4, wires=0)
            qml.RX(0.6, wires=0)
            qml.CNOT(wires=[0, 1])
            qml.expval(qml.PauliZ(0))

        tape1.trainable_params = {0}
        tape2.trainable_params = {0, 1}

        tapes = [tape1, tape2]
        dys = [np.array([1.0]), np.array([1.0])]

        fn = dev.batch_vjp(tapes, dys, reduction="extend")
        vjps = fn(tapes)

        assert len(vjps) == sum(len(t.trainable_params) for t in tapes)

    @pytest.mark.parametrize("C", [np.complex64, np.complex128])
    def test_reduction_extend_callable(self, dev, C):
        """Test the 'extend' reduction strategy"""
        dev._state = dev._asarray(dev._state, C)

        with qml.tape.JacobianTape() as tape1:
            qml.RX(0.4, wires=0)
            qml.CNOT(wires=[0, 1])
            qml.expval(qml.PauliZ(0))

        with qml.tape.JacobianTape() as tape2:
            qml.RX(0.4, wires=0)
            qml.RX(0.6, wires=0)
            qml.CNOT(wires=[0, 1])
            qml.expval(qml.PauliZ(0))

        tape1.trainable_params = {0}
        tape2.trainable_params = {0, 1}

        tapes = [tape1, tape2]
        dys = [np.array([1.0]), np.array([1.0])]

        fn = dev.batch_vjp(tapes, dys, reduction=list.extend)
        vjps = fn(tapes)

        assert len(vjps) == sum(len(t.trainable_params) for t in tapes)<|MERGE_RESOLUTION|>--- conflicted
+++ resolved
@@ -109,19 +109,6 @@
         vjp = dev.compute_vjp(dy, jac)
         assert np.all(vjp == np.zeros([3]))
 
-<<<<<<< HEAD
-    @pytest.mark.parametrize("C", [np.complex64, np.complex128])
-    def test_non_numpy_dy(self, dev, C):
-        "Test compute_vjp works when dy is torch.tensor"
-        torch = pytest.importorskip("torch")
-        dev._state = dev._asarray(dev._state, C)
-
-        dy = torch.zeros(2, 2)
-        jac = np.array([[[1.0, 0.1, 0.2], [0.2, 0.6, 0.1]], [[0.4, -0.7, 1.2], [-0.5, -0.6, 0.7]]])
-
-        vjp = dev.compute_vjp(dy, jac)
-        assert torch.equal(vjp, torch.zeros([3], dtype=torch.double))
-=======
     def test_array_dy(self, dev):
         """Test vjp_compute using Python array"""
 
@@ -157,7 +144,6 @@
         expected = tf.constant([4.0, 4.0, 4.0, 4.0], dtype=tf.float32)
         vjp = dev.compute_vjp(dy, jac)
         assert tf.reduce_all(vjp == expected)
->>>>>>> e113be08
 
 
 class TestVectorJacobianProduct:
